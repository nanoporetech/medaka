.PHONY: docs clean_samtools wheels sdist

# Builds a cache of binaries which can just be copied for CI
BINARIES=samtools minimap2 tabix bgzip spoa racon
BINCACHEDIR=bincache
$(BINCACHEDIR):
	mkdir -p $(BINCACHEDIR)
OS := $(shell uname)
ifeq ($(OS), Darwin)
SEDI=sed -i '.bak'
else
SEDI=sed -i
endif

binaries: $(addprefix $(BINCACHEDIR)/, $(BINARIES))

SAMVER=1.9
submodules/samtools-$(SAMVER)/Makefile:
	cd submodules; \
		curl -L -o samtools-${SAMVER}.tar.bz2 https://github.com/samtools/samtools/releases/download/${SAMVER}/samtools-${SAMVER}.tar.bz2; \
		tar -xjf samtools-${SAMVER}.tar.bz2; \
		rm samtools-${SAMVER}.tar.bz2


libhts.a: submodules/samtools-$(SAMVER)/Makefile
	# this is required only to add in -fpic so we can build python module
	@echo Compiling $(@F)
	cd submodules/samtools-${SAMVER}/htslib-${SAMVER}/ && CFLAGS=-fpic ./configure && make
	cp submodules/samtools-${SAMVER}/htslib-${SAMVER}/$@ $@


$(BINCACHEDIR)/samtools: | libhts.a $(BINCACHEDIR)
	@echo Making $(@F)
	# copy our hack up version of tview
	${SEDI} 's/tv->is_dot = 1;/tv->is_dot = 0;/' submodules/samtools-${SAMVER}/bam_tview.c
	cd submodules/samtools-${SAMVER} && make -j 4
	cp submodules/samtools-${SAMVER}/$(@F) $@


$(BINCACHEDIR)/tabix: | libhts.a $(BINCACHEDIR)
	cp submodules/samtools-${SAMVER}/htslib-${SAMVER}/$(@F) $@


$(BINCACHEDIR)/bgzip: | libhts.a $(BINCACHEDIR)
	cp submodules/samtools-${SAMVER}/htslib-${SAMVER}/$(@F) $@


clean_htslib:
	cd submodules/samtools-${SAMVER} && make clean || exit 0
	cd submodules/samtools-${SAMVER}/htslib-${SAMVER} && make clean || exit 0


$(BINCACHEDIR)/minimap2: | $(BINCACHEDIR)
	@echo Making $(@F)
	curl -L -o minimap2-2.11_x64-linux.tar.bz2 https://github.com/lh3/minimap2/releases/download/v2.11/minimap2-2.11_x64-linux.tar.bz2 
	tar -xvf minimap2-2.11_x64-linux.tar.bz2
	cp minimap2-2.11_x64-linux/minimap2 $@
	rm -rf minimap2-2.11_x64-linux.tar.bz2 minimap2-2.11_x64-linux


SPOAVER=3.0.0
$(BINCACHEDIR)/spoa: | $(BINCACHEDIR)
	@echo Making $(@F)
	if [ ! -e submodules/spoa-v${SPOAVER}.tar.gz ]; then \
	  cd submodules; \
		curl -L -o spoa-v${SPOAVER}.tar.gz https://github.com/rvaser/spoa/releases/download/${SPOAVER}/spoa-v${SPOAVER}.tar.gz; \
		tar -xzf spoa-v${SPOAVER}.tar.gz; \
	fi
	cd submodules; \
		cd spoa-v${SPOAVER}; \
		rm -rf build; \
		mkdir build; \
		cd build; \
		cmake -DCMAKE_BUILD_TYPE=Release -Dspoa_build_executable=ON ..; \
		make;
	cp submodules/spoa-v${SPOAVER}/build/bin/$(@F) $@


RACONVER=1.3.1
$(BINCACHEDIR)/racon: | $(BINCACHEDIR)
	@echo Making $(@F)
	@echo GCC is $(GCC)
	if [ ! -e submodules/racon-v${RACONVER}.tar.gz ]; then \
	  cd submodules; \
	  curl -L -o racon-v${RACONVER}.tar.gz https://github.com/isovic/racon/releases/download/${RACONVER}/racon-v${RACONVER}.tar.gz; \
	  tar -xzf racon-v${RACONVER}.tar.gz; \
	fi
	cd submodules/racon-v${RACONVER}; \
		rm -rf build; \
		mkdir build; \
		cd build; \
		cmake -DCMAKE_BUILD_TYPE=Release ..; \
		make;
	cp submodules/racon-v${RACONVER}/build/bin/racon $@


$(BINCACHEDIR)/vcf2fasta: | $(BINCACHEDIR)
	cd src/vcf2fasta && g++ -std=c++11 \
		-I./../../submodules/samtools-${SAMVER}/htslib-${SAMVER}/ vcf2fasta.cpp \
		./../../submodules/samtools-${SAMVER}/htslib-${SAMVER}/libhts.a \
		-lz -llzma -lbz2 -lpthread \
		-o $(@F)
	cp src/vcf2fasta/$(@F) $@


scripts/mini_align:
	@echo Making $(@F)
	curl https://raw.githubusercontent.com/nanoporetech/pomoxis/master/scripts/mini_align -o $@
	chmod +x $@


venv: venv/bin/activate
IN_VENV=. ./venv/bin/activate

venv/bin/activate:
	test -d venv || virtualenv venv --python=python3 --prompt "(medaka) "
	${IN_VENV} && pip install pip --upgrade
	${IN_VENV} && pip install -r requirements.txt


install: venv scripts/mini_align libhts.a | $(addprefix $(BINCACHEDIR)/, $(BINARIES))
	${IN_VENV} && MEDAKA_BINARIES=1 python setup.py install


test: install
	${IN_VENV} && pip install pytest pytest-cov flake8 flake8-rst-docstrings
	${IN_VENV} && pytest medaka --doctest-modules \
		--cov=medaka --cov-report html --cov-report term \
		--cov-fail-under=60
<<<<<<< HEAD
	# TODO: add these exclusions back in after outstanding PRs
	${IN_VENV} && flake8 medaka --exclude \
		medaka/test/,medaka/variant.py,medaka/features.py,medaka/medaka.py,medaka/common.py,labels.py \
		--statistics
	${IN_VENV} && medaka_counts medaka/test/data/test_reads.bam Consensus_Consensus_Consensus_Consensus_utg000001l:10000-10010 --print
=======
>>>>>>> 327cda65


clean: clean_htslib
	(${IN_VENV} && python setup.py clean) || echo "Failed to run setup.py clean"
	rm -rf libhts.a libmedaka.abi3.so venv build dist/ medaka.egg-info/ __pycache__ medaka.egg-info
	find . -name '*.pyc' -delete

pileup: libhts.a
	gcc -pthread -pg -g -Wall -fstack-protector-strong -D_FORTIFY_SOURCE=2 -fPIC -std=c99 -msse3 -O3 \
		-Isrc -Isubmodules/samtools-1.9/htslib-1.9 \
		src/medaka_common.c src/medaka_counts.c src/medaka_bamiter.c libhts.a \
		-lz -llzma -lbz2 -lpthread -lcurl -lcrypto \
		-o $(@) -std=c99 -msse3 -O3


wheels:
	docker run -v `pwd`:/io quay.io/pypa/manylinux1_x86_64 /io/build-wheels.sh /io 5 6


build: pypi_build/bin/activate
IN_BUILD=. ./pypi_build/bin/activate
pypi_build/bin/activate:
	test -d pypi_build || virtualenv pypi_build --python=python3 --prompt "(pypi) "
	${IN_BUILD} && pip install pip --upgrade
	${IN_BUILD} && pip install --upgrade pip setuptools twine wheel readme_renderer[md]


sdist: pypi_build/bin/activate scripts/mini_align submodules/samtools-$(SAMVER)/Makefile
	${IN_BUILD} && python setup.py sdist


# Documentation
SPHINXOPTS    =
SPHINXBUILD   = sphinx-build
PAPER         =
BUILDDIR      = _build
PAPEROPT_a4     = -D latex_paper_size=a4
PAPEROPT_letter = -D latex_paper_size=letter
ALLSPHINXOPTS   = -d $(BUILDDIR)/doctrees $(PAPEROPT_$(PAPER)) $(SPHINXOPTS) .
DOCSRC = docs

docs: venv
	${IN_VENV} && pip install sphinx sphinx_rtd_theme sphinx-argparse
	${IN_VENV} && cd $(DOCSRC) && $(SPHINXBUILD) -b html $(ALLSPHINXOPTS) $(BUILDDIR)/html
	rm -rf docs/modules.rst docs/medaka.rst  
	@echo
	@echo "Build finished. The HTML pages are in $(DOCSRC)/$(BUILDDIR)/html."
	touch $(DOCSRC)/$(BUILDDIR)/html/.nojekyll

<|MERGE_RESOLUTION|>--- conflicted
+++ resolved
@@ -127,14 +127,10 @@
 	${IN_VENV} && pytest medaka --doctest-modules \
 		--cov=medaka --cov-report html --cov-report term \
 		--cov-fail-under=60
-<<<<<<< HEAD
 	# TODO: add these exclusions back in after outstanding PRs
 	${IN_VENV} && flake8 medaka --exclude \
 		medaka/test/,medaka/variant.py,medaka/features.py,medaka/medaka.py,medaka/common.py,labels.py \
 		--statistics
-	${IN_VENV} && medaka_counts medaka/test/data/test_reads.bam Consensus_Consensus_Consensus_Consensus_utg000001l:10000-10010 --print
-=======
->>>>>>> 327cda65
 
 
 clean: clean_htslib
