﻿
![Oxford Nanopore Technologies logo](https://github.com/nanoporetech/medaka/raw/master/images/ONT_logo_590x106.png)


Medaka
======

[![Build Status](https://travis-ci.org/nanoporetech/medaka.svg?branch=master)](https://travis-ci.org/nanoporetech/medaka)

[![](https://img.shields.io/pypi/v/medaka.svg)](https://pypi.org/project/medaka/)
[![](https://img.shields.io/pypi/wheel/medaka.svg)](https://pypi.org/project/medaka/)

[![install with bioconda](https://img.shields.io/badge/install%20with-bioconda-brightgreen.svg?style=flat)](https://anaconda.org/bioconda/medaka)
[![](https://img.shields.io/conda/pn/bioconda/medaka.svg)](https://anaconda.org/bioconda/medaka)


`medaka` is a tool to create consensus sequences and variant calls from
nanopore sequencing data.  This task is performed using neural networks applied
a pileup of individual sequencing reads against a draft assembly. It
outperforms graph-based methods operating on basecalled data, and can be
competitive with state-of-the-art signal-based methods whilst being much
faster.

<<<<<<< HEAD
`medaka` includes also workflows for human, and bacterial and viral variant calling.

=======
>>>>>>> 66e9581f
© 2018- Oxford Nanopore Technologies Ltd.

Features
--------

  * Requires only basecalled data. (`.fasta` or `.fastq`)
  * Improved accurary over graph-based methods (e.g. Racon).
  * 50X faster than Nanopolish (and can run on GPUs).
  * Benchmarks are provided [here](https://nanoporetech.github.io/medaka/benchmarks.html).
  * Includes extras for implementing and training bespoke correction
    networks.
  * Works on Linux and MacOS.
  * Open source (Mozilla Public License 2.0).

Tools to enable the creation of draft assemblies can be found in a sister
project [pomoxis](https://github.com/nanoporetech/pomoxis).

Documentation can be found at https://nanoporetech.github.io/medaka/.


Installation
------------

Medaka can be installed in one of several ways.

**Installation with conda**

Perhaps the simplest way to start using medaka on both Linux and MacOS is
through conda; medaka is available via the
[bioconda](https://anaconda.org/bioconda/medaka) channel:

    conda create -n medaka -c conda-forge -c bioconda medaka

**Installation with pip**

For those who prefer python's native pacakage manager, medaka is also available
on pypi and can be installed using pip:

    pip install medaka

On Linux platforms this will install a precompiled binary, on MacOS (and other)
platforms this will fetch and compile a source distribution.

We recommend using medaka within a virtual environment, viz.:

    virtualenv medaka --python=python3 --prompt "(medaka) "
    . medaka/bin/activate
    pip install medaka

Using this method requires the user to provide several binaries:

 * [samtools](https://github.com/samtools/samtools),
 * [minimap2](https://github.com/lh3/minimap2),
 * [tabix](https://github.com/samtools/htslib), and
 * [bgzip](https://github.com/samtools/htslib)

and place these within the `PATH`. `samtools/bgzip/tabix` version 1.9 and
`minimap2` version 2.17 are recommended as these are those used in development
of medaka.

**Installation from source**

Medaka can be installed from its source quite easily on most systems.

 Before installing medaka it may be required to install some
 prerequisite libraries, best installed by a package manager. On Ubuntu
 theses are:
 >     bzip2 g++ zlib1g-dev libbz2-dev liblzma-dev libffi-dev libncurses5-dev
 >     libcurl4-gnutls-dev libssl-dev curl make cmake wget python3-all-dev
 >     python-virtualenv
 In addition it is required to install and set up git LFS before cloning
 the repository.

A Makefile is provided to fetch, compile and install all direct dependencies
into a python virtual environment. To set-up the environment run:

    # Note: certain files are stored in git-lfs, https://git-lfs.github.com/,
    #       which must therefore be installed first.
    git clone https://github.com/nanoporetech/medaka.git
    cd medaka
    make install
    . ./venv/bin/activate

Using this method both `samtools` and `minimap2` are built from source and need
not be provided by the user.


**Using a GPU**

Since version 1.1.0 `medaka` uses Tensorflow 2.2, prior versions used Tensorflow 1.4.
For `medaka` 1.1.0 and higher installation from source or using `pip` can make
immediate use of GPUs. However, note that the `tensorflow` package is compiled against
specific versions of the NVIDIA CUDA and cuDNN libraries; users are directed to the
[tensorflow installation](https://www.tensorflow.org/install/gpu) pages
for further information. cuDNN can be obtained from the
[cuDNN Archive](https://developer.nvidia.com/rdp/cudnn-archive), whilst CUDA
from the [CUDA Toolkit Archive](https://developer.nvidia.com/cuda-toolkit-archive).

For `medaka` prior to version 1.1.0, to enable the use of GPU resource it is
necessary to install the `tensorflow-gpu` package. Using the source code from github
a working GPU-powered `medaka` can be configured with:

    # Note: certain files are stored in git-lfs, https://git-lfs.github.com/,
    #       which must therefore be installed first.
    git clone https://github.com/nanoporetech/medaka.git
    cd medaka
    sed -i 's/tensorflow/tensorflow-gpu/' requirements.txt
    make install
    
*GPU Usage notes*

Depending on your GPU, `medaka` may show out of memory errors when running.
To avoid these the inference batch size can be reduced from the default
value by setting the `-b` option when running `medaka_consensus`. A value
`-b 100` is suitable for 11Gb GPUs.

For users with RTX series GPUs it may be required to additionally set an
environment variable to have `medaka` run without failure:

    export TF_FORCE_GPU_ALLOW_GROWTH=true

In this situation a further reduction in batch size may be required.


Usage
-----

`medaka` can be run using its default settings through the `medaka_consensus`
program. An assembly in `.fasta` format and basecalls in `.fasta` or `.fastq`
formats are required. The program uses both `samtools` and `minimap2`. If
medaka has been installed using the from-source method these will be present
within the medaka environment, otherwise they will need to be provided by
the user.

    source ${MEDAKA}  # i.e. medaka/venv/bin/activate
    NPROC=$(nproc)
    BASECALLS=basecalls.fa
    DRAFT=draft_assm/assm_final.fa
    OUTDIR=medaka_consensus
    medaka_consensus -i ${BASECALLS} -d ${DRAFT} -o ${OUTDIR} -t ${NPROC} -m r941_min_high_g303

The variables `BASECALLS`, `DRAFT`, and `OUTDIR` in the above should be set
appropriately. For the selection of the model (`-m r941_min_high_g303` in the
example above) see the Model section following.

When `medaka_consensus` has finished running, the consensus will be saved to
`${OUTDIR}/consensus.fasta`.

**Human variant calling**

Variant calling on human samples can be performed with the `medaka_variant` workflow:

    medaka_variant -f <REFERENCE.fasta> -b <reads.bam>

which requires simply a path to the human reference sequence, and a `.bam` file
of reads aligned to the reference.

**Bacterial (ploidy-1) variant calling**

Variant calling for monoploid samples is enabled through the `medaka_haploid_variant`
workflow:

    medaka_haploid_variant <reads.fastq> <ref.fasta>
    
which requires the reads as a `.fasta` or `.fastq` and a reference sequence as a
`.fasta` file.


Models
------

For best results it is important to specify the correct model, `-m` in the
above, according to the basecaller used. Allowed values can be found by
running `medaka tools list\_models`.

Medaka models are named to indicate i) the pore type, ii) the sequencing
device (MinION or PromethION), iii) the basecaller variant, and iv) the
basecaller version, with the format:

    {pore}_{device}_{caller variant}_{caller version}

For example the model named `r941_min_fast_g303` should be used with data from
MinION (or GridION) R9.4.1 flowcells using the fast Guppy basecaller version
3.0.3. By contrast the model `r941_prom_hac_g303` should be used with PromethION
data and the high accuracy basecaller (termed "hac" in Guppy configuration
files). Where a version of Guppy has been used without an exactly corresponding
medaka model, the medaka model with the highest version equal to or less than
the guppy version should be selected.

### Origin of the draft sequence

Medaka has been trained to correct draft sequences processed through
[racon](https://github.com/isovic/racon) with:

    racon -m 8 -x -6 -g -8 -w 500 ...

Processing a draft sequence from alternative sources (e.g. the output of
[canu](https://github.com/marbl/canu) or
[wtdbg2](https://github.com/ruanjue/wtdbg2)) may lead to different results.

The [documentation](https://nanoporetech.github.io/medaka/draft_origin.html)
provides a discussion and some guidance on how to obtain a draft sequence.


Acknowledgements
----------------

We thank [Joanna Pineda](https://github.com/jopineda) and
[Jared Simpson](https://github.com/jts) for providing htslib code samples which aided
greatly development of the optimised feature generation code, and for testing the
version 0.4 release candidates.

We thank [Devin Drown](https://github.com/devindrown) for
[working through](https://github.com/nanoporetech/medaka/issues/70)
use of `medaka` with his RTX 2080 GPU.

Help
----

**Licence and Copyright**

© 2018- Oxford Nanopore Technologies Ltd.

`medaka` is distributed under the terms of the Mozilla Public License 2.0.

**Research Release**

Research releases are provided as technology demonstrators to provide early
access to features or stimulate Community development of tools. Support for
this software will be minimal and is only provided directly by the developers.
Feature requests, improvements, and discussions are welcome and can be
implemented by forking and pull requests. However much as we would
like to rectify every issue and piece of feedback users may have, the
developers may have limited resource for support of this software. Research
releases may be unstable and subject to rapid iteration by Oxford Nanopore
Technologies.<|MERGE_RESOLUTION|>--- conflicted
+++ resolved
@@ -21,11 +21,6 @@
 competitive with state-of-the-art signal-based methods whilst being much
 faster.
 
-<<<<<<< HEAD
-`medaka` includes also workflows for human, and bacterial and viral variant calling.
-
-=======
->>>>>>> 66e9581f
 © 2018- Oxford Nanopore Technologies Ltd.
 
 Features
