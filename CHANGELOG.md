--- conflicted
+++ resolved
@@ -3,10 +3,7 @@
 Minor fix release
 
 * Fix a memory error in pileup calculation.
-<<<<<<< HEAD
-=======
 * Update variant calling models and benchmarks
->>>>>>> 38254b8a
 
 v0.11.1
 -------
