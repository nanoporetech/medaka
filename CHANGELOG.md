# Changelog
All notable changes to this project will be documented in this file.

The format is based on [Keep a Changelog](https://keepachangelog.com/en/1.0.0/),
and this project adheres to [Semantic Versioning](https://semver.org/spec/v2.0.0.html).

<<<<<<< HEAD

## [Unreleased]

Switched from tensorflow to pytorch.

Existing models for recent basecallers have been converted to the new format.
Pytorch format models contain a ``_pt`` suffix in the filename.

### Added
- option `--lr_schedule` allows using cosine learning rate schedule in training
- option `--max_valid_samples` to set number of samples in a training validation batch
### Changed
- loading models in hdf format has been deprecated
- deleted minimap2 and racon wrappers in `medaka/wrapper.py`
### Fixed
- training models with DiploidLabelScheme uses categorical cross-entropy loss
  instead of binary cross-entropy


## [v1.12.1]
=======
## [v2.0.0a1]
Switched from tensorflow to pytorch.
>>>>>>> 667306c4

Existing models for recent basecallers have been converted to the new format.
Pytorch format models contain a ``_pt`` suffix in the filename.
### Changed
- Inference is now performed using PyTorch instead of TensorFlow.
- The `medaka consensus` command has been renamed to `medaka inference` to reflect
  its function in running an arbitrary model and avoid confusion with `medaka_consensus`.
- The `medaka stitch` command has been renamed to `medaka sequence` to reflect its
  function in creating a consensus sequence.
- The `medaka variant` command has been renamed to `medaka vcf` to reflect its function
  in consolidating variants and avoid confusion with `medaka_variant`.
- Order of arguments to `medaka vcf` has been changed to be more consistent
  with `medaka sequence`.
- The helper script `medaka_haploid_variant` has been renamed `medaka_variant` to
  save typing.
### Removed
- The `medaka snp` command has been removed. This was long defunct as diploid SNP calling
  had been deprecated, and `medaka variant` is used to create VCFs for current models.
- Loading models in hdf format has been deprecated.
- Deleted minimap2 and racon wrappers in `medaka/wrapper.py`.
### Added
- Option `--lr_schedule` allows using cosine learning rate schedule in training.
- Option `--max_valid_samples` to set number of samples in a training validation batch.
### Fixed
- Training models with DiploidLabelScheme uses categorical cross-entropy loss
  instead of binary cross-entropy.

## [v1.12.1]
(Probably) final version of medaka using tensorflow. Future versions will use
pytorch instead.
### Fixed
- medaka_consensus: only keep bam tags if input file matches joint polishing pipeline.
- Pin numpy to <2.0.0.
### Added
- Consensus and variant models lookup for v3.5.1 Dorado models.

## [v1.12.0]
### Fixed
- tandem: Use haplotag 0 in unphased mode.
- tandem: Don't run consensus if regions set is empty.
### Added
- Models for version 5 basecaller models.
- Expose `sym_indels` option for training.
- Expose `--min_mapq` minimum  mapping quality alignment fitering option for medaka consensus. 
- tandem: Option `--ignore_read_groups` to ignore read groups present in input file.
- Wrapper script `medaka_consensus_joint` and convenience tools (`prepare_tagged_bam`,
  `get_model_dtypes`) to facilitate joint polishing with multiple datatypes.

## [v1.11.3]
### Added
- Consensus and variant models for v4.3.0 dorado models.

## [v1.11.2]
### Added
- Parsing model information from fastq headers output by Guppy and MinKNOW.
### Changed
- Additional explanatory information in VCF INFO fields concerning depth calculations.

## [v1.11.1]
### Fixed
- Do not exit if model cannot be interpreted, use the default instead.
- An issue with co-ordinate handling in computing variants from alignments.
### Added
- Ability to use basecaller model name as --model argument.
- Better handling or errors when running abpoa.

## [v1.11.0]
### Fixed
- Correct suffix of consensus file when `medaka_consensus` outputs a fastq.
### Added
- Choice of model file can be introspected from input files. For BAM files the
  read group (RG) headers are searched according to the dorado
  [specification](https://github.com/nanoporetech/dorado/blob/master/documentation/SAM.md),
  whilst for .fastq files the comment section of a number of reads are checked
  for corresponding read group information. In the latter case see README for
  information on correctly converting basecaller output to .fastq whilst
  maintaining the relevant meta information.
- `medaka tools resolve_model` can display the model that would automatically
  be used for a given input file.
### Changed
- If no model is provided on command-line interface (medaka consensus,
  medaka_consensus, and medaka_haploid_variant) automatic attempts will be made
  to choose the appropriate model.

## [v1.10.0]
### Changed
- Tensorflow logging level no longer set from Python.
- spoa and parasail are now strict requirements.
### Fixed
- Sort VCF before annotating in `medaka_haploid_variant`.
- Ignore errors when deleting temporary files.
- The output of the first POA run not being used in the second iteration in smolecule command.
### Added
- Support for Python 3.11.
- `--spoa_min_coverage` option to smolecule command.
### Removed
- Support for Python 3.7.

## [v1.9.1]
### Fixed
- A long-standing bug in pileup_counts that manifests for single-position pileups on ARM64.

## [v1.9.0]
### Added
- Added `medaka tandem` targeted tandem repeat variant calling.

## [v1.8.2]
### Added
* Updated features related to fetching of trimmed reads.
### Changed
* Refactored smolecule module.
* Faster inference and stitching of many short contigs.
* Tensorflow version 2.10 (allows for aarch64 wheels).

## [v1.8.1]
### Added
- Expose qualities parameter in medaka_consensus script with `-q` parameter.

## [v1.8.0]
### Added
- Consensus and variant models for v4.1 and v4.2 basecallers.
### Changed
- Changed default models to be r1041_e8.2_400bps_v4.2 models
- Clip probabilities in `_phred()` rather than adding smallest float.

## [v1.7.3]
### Added
- Consensus polishing models for Version 4 basecallers.
- Wheel builds for newer Python versions.
### Fixed
- Deprecated numpy.unicode use.
### Changed
- Set minimum Python version to 3.7.
- Updated tensorflow requirement to 2.8.
- Put lower bound on numpy requirement.
### Removed
- Dropped support for Python 3.6. Security support for Python 3.6 was ended on 23 Dec 2021;
  as such we have removed support for Python 3.6 and suggest users update their Python version.

## [v1.7.2]
### Added
- New models for R10.4.1 E8.2 260bps based sequencing chemistries.
### Changed
- Updated Hac and Fast models for R10.4.1 E8.2 400bps based sequencing chemistries.
- Removed models for Fast basecallers from pypi package

## [v1.7.1]
### Fixed
- medaka variant IndexError on long insertion

## [v1.7.0]
### Added
- capability to fill gaps in consensus sequence with a designated character 
  (e.g. 'N') instead of content from a reference sequence.
- option `-r` in `medaka_consensus` to set the designated fill character.
- option `--fill_char` in `medaka stitch` to set the designated fill character.
### Fixed
- CUDA initialization errors during `medaka smolecule`s stitch phase.

## [v1.6.1]
### Added
- New models for R10.4.1 E8.2 400bps based sequencing chemistries.

### Fixed
- DiploidZygosityLabelScheme renaming.

## [v1.6.0]
### Changed
- Updated to tensorflow~=2.7.0.
- Do not always force recreation of minimap2 index in helper scripts.
- PyPI wheel releases now built with libdeflate for faster BAM reading.
### Fixed
- Inclusion of inserted bases immediately after deletion in pileup counts.
### Added
- Makefile can now build environment for macOS M1.
- Publish ARMv8 wheels compatible with NVIDIA's [Jetpack 4.6.1 binary](https://developer.download.nvidia.com/compute/redist/jp/v461/tensorflow).
- `--qualities` option for `smolecule` and `stitch` to output consensus fastq.

## [v1.5.0]
### Changed
- Updated tensorflow requirement to ~=2.5.2.
- Spruced-up documentation.
### Added
- Light testing of Docker build.
### Removed
- Remove `medaka_variant` in deference of clair3.

## [v1.5.0.rc1]
### Changed
- Updated tensorflow requirement to ~=2.4.4.
### Added
- Light testing of Docker build.

## [v1.4.4]
### Changed
- tensorflow requirement to ~=2.2.2
### Added
- R10.4 E8.1 consensus models for Guppy version 5.0.15.

## [v1.4.3]
### Fixed
- `medaka tools` now displays its help rather than an error.
### Added
- `medaka tools download_models can download specific models.

## [v1.4.2]
### Fixed
- Missing sites in gVCF output.
### Changed
- Rewrittern algorithm for determining VCF records from RNN outputs for clarity
  and speed.

## [v1.4.1]
### Fixed
- Inclusion of select models in distributions.

## [v1.4.0]
### Added
- Models for Guppy version 5.0.7.

## [v1.3.4]
### Fixed
- Issue whereby tensorflow would spawn many threads that do not exit.

## [v1.3.3]
### Fixed
- Added missing default option to arparse instance in smolecule command.
- Copy across contigs with no aligned reads during `medaka stitch`.
- Quote strings in bash scripts to allow filenames with spaces.

## [v1.3.2]
### Fixed
- Typo in `medaka_consensus` causing a syntax error.

## [v1.3.1]
### Added
 - Option to output VCF record for all reference positions from
   `medaka variant`.

## [v1.3.0]
### Changed
 - Haploid variant calling reverted to old-style methodology.
### Fixed
 - Early exits on error in `medaka_consensus` and `medaka_variant`.
 - `INFO` field of VCFs is now correctly `.` when empty.
 

## [v1.2.6]
### Changed
 - Rewrote inference data loading code for clarity.
 - Removed pinned BioPython pin.
 - Formally update htslib program requirements to 1.11.
### Removed
 - Support for Python 3.5.
### Fixed
 - Corner case in consensus stitching.


## [v1.2.5]
### Fixed
 - Variant annotation when more than one CHROM record in VCF.


## [v1.2.4]
### Fixed
 - Variant annotation when counts matrix does not span variants.
### Changed
 - Updated Tensorflow requirement to 2.2.2


## [v1.2.3]
### Fixed
 - Off-by-one error during stitching of consensus chunks.


## [v1.2.2]

Minor release

### Fixed
 - Fixed incorrect read depth annotations in VCFs.
 - Fixed missing files in PyPI source distribution.
 - Fix `StopIteration` issues in newer Pythons.
### Added
 - Added `-n` option to `medaka_variant` to add a sample field to outputs.
 - Set `HDF5_USE_FILE_LOCKING=FALSE`, which some users report as useful.
 - Set `OMP_NUM_THREADS=1` required to make Tensorflow anaconda use CPU resource sensibly.


## [v1.2.1]

Minor release

### Fixed
 - Fix issue whereby variant ALTs were created equal to REF.
### Added
 - Build a medaka-cpu package depending on tensorflow-cpu.


## [v1.2.0]

Performance release

### Fixed
 - Fix long-standing issue where genome regions could be unprocessed.
### Added
 - Improve inference performance by 30%.
 - Add efficient multiprocessing to `medaka stitch`.


## [v1.1.3]

Bug fix and feature release

### Fixed
 - Fix iteration error in retrieving trimmed reads.
 - Work around tensorflow threading issue.
### Added
 - Add ability to `haploid2diploid` tool on VCFs generated by `medaka_haploid_variant`


## [v1.1.2]

Bug fix and feature release

### Fixed
### Added
 - Fix issues in command-line argument parsing.
 - Add true ploidy-1 variant caller.
 - Do not break contigs at unpolished regions (fill with input instead).
 - Add multi-nucleotide variant decomposition to be compatible with DeepVariant.


## [v1.1.1]

Bux fix release.

### Fixed
 - Remove python version check preventing Python >3.6 builds from running.


## [v1.1.0]

Update with new models and features.

### Fixed
 - Fix a few bugs in variant annotation program.
### Added
 - Add ARM builds to PyPI release.
 - Add Python 3.7 and 3.8 builds for x86-64.
 - Add PromethION model for Guppy 4.0.11.
### Changed
 - Upgrade to Tensorflow 2.2.
 - Option to split MNPs to independent SNPs (for compatibility with DeepVariant).
 - Single molecule consensus program now uses `pyspoa`.
### Removed
 - Remove methylation aggregation functionality.


## [v1.0.3]

Minor fixes release.

### Fixed
 - Fix occasional mangled sam output in guppy2sam.
### Changed
 - Update htslib ecosystem to 1.10 to fix conda installation issue.

## [v1.0.2]

Minor fixes and models release.

### Fixed
 - VCF GQ is now an integer in line with VCF spec.
 - Fixed issue requiring a previous model for training.
 - Fixed issue causing -p option of medaka_variant to crash.
 - Fixed issue preventing installation in a virtualenv with python <3.6.
### Added
 - R9.4.1 variant calling models for Guppy 3.6.0 and updated benchmarks.
 - Made r941_min_high_g360 the default consensus model. 


## [v1.0.1]

Minor fixes release, resolving issues introduced in v1.0.0.

### Fixed
 - Fix default model for SNP calling. 
 - Fix issue causing medaka_consensus to crash. 


## [v1.0.0]

Models, features and fixes release

### Fixed
 - Fix to methylation aggregation.
### Added
 - Consensus models for Guppy 3.6.0.
 - Add functionality for auto-download of older models.
 - VCF annotation tool.


## [v0.12.1]

Minor release.

### Changed
 - Harmonised versions of htslib/samtools dependencies.


## [v0.12.0]

Models, features and fixes release

### Fixed
 - Minor speed improvement.
 - Fix bug where force overwrite of output was always enabled.
 - Fix bug where variant calling of a region crashed if the region began with a deletion.
### Added
 - Variant calling models for R10.3 and R9.4.1 and updated benchmarks.
 - Consensus models for Guppy 3.5.1.
 - Add read group (RG) tag filtering.
 - Add option to create consensus sequence via intermediate .vcf file.
 - Update to methylation calling documentation.
 - Addition of all-context modified-base aggregation.


## [v0.11.5]

R10.3 model and small fixes

### Fixed
 - Fix index/compression issue with RLE workflow
 - Fix a rare memory error during feature generation caused by very long indels.
### Added
 - Add model for R10.3 on MinION.
 - Write and empty vcf when no variants are found in medaka_variant.


## [v0.11.4]

Bugfix release

### Fixed
 - Fix invalid specification of variant calling model.


## [v0.11.3]

Model release

### Added
 - Models for guppy 3.4.4. 


## [v0.11.2]

Minor fix release

### Fixed
 - Fix a memory error in pileup calculation.
### Added
 - Update variant calling models and benchmarks.


## [v0.11.1]

Minor fix release

### Fixed
 - Detect NaNs during training and halt early.
 - Workaround pysam interface changes (for conda package).
### Added
 - Preliminary hard-RLE model for R9.4.1
 - --regions argument can now be a .bed file.
 - Support soft-RLE network training.

This release includes an experimental consensus mode using run-length encoded
alignments. Use of this algorithm can be specified using the new "rle" model:

    medaka_consensus -m r941_min_high_g340_rle -i basecalls.fasta -d draft.fa

## [v0.11.0]

Feature release

### Added
 - Consensus models for guppy 3.3 and 3.4.
 - Aggregation of Guppy modified base probability tables.
 - Multi-thread stitching of inference chunks in `medaka_consensus`.
 - Optionally run whatshap phase at the end of `medaka_variant`.


## [v0.10.1]

Minor fix release

### Fixed
 - Fix bug where feature matrix was misaligned with coordinate system.
 - Fixed issue with `medaka_variant` failing on zero-coverage regions.
 - Rename incorrectly named diploid SNP calling model.
 - Made variant calling faster by resolving trivial bottleneck in variant classification.
### Added
 - Add missing arguments from `smolecule` command.
 - Output contig names are no longer written as samtools-style regions.


## [v0.10.0]

Feature release

### Fixed
 - Corrected parsing of region strings with multiple `:` charaters
 - Fixed bug causing larger than requested overlap in inference chunks.
 - Fixed rare consensus stitching error.
### Added
 - Added a `-f` force overwrite option to `medaka_consenses`.
 - Added *C. elegans* assembly benchmarks to documentation.
### Changed
 - Switched variant calling to an explicitely diploid calling model.
 - Refreshed *E. coli* benchmark to include effect of `racon`.
 - Refreshed variant calling benchmarks.


## [v0.9.2]

Minor fix release.

### Fixed
 - Additional fix to handling lowercase reference sequences.
 - Fix bug in creation of RLE alignments.
### Added
 - Update `update_model.py` script.
### Changed
 - Unify how LabelSchemes store training data.
### Removed
 - Remove option to select labelling scheme during training.


## [v0.9.1]

Minor fix release

### Fixed
 - Fix regression in medaka stitch and medaka snp speed.
 - Remove dill and yaml requirements.
### Added
 - Handle lowercase letters in reference sequences.


## [v0.9.0]

Bugfix and training refactor release

### Fixed
 - Fix readlink issue on MacOS
 - Fix bug where medaka_variant did not call indels by default
 - Fix bug in determining when to split contigs
 - Make network feature generation 2x faster
### Added
 - Add smolecule command
 - Log use of GPU and cuDNN, noting workaround for RTX cards
### Changed
 - Store models in git-lfs
 - Simplify medaka_variant workflow for speed
 - Refactor labelling of training data and storing of models
 - Reimplement RLE feature generation
### Removed
 - Drop support for older basecaller models (guppy<3.0.3)


## [v0.8.2]

Documentation release

### Added
 - Clarify suggested workflows in documentation.


## [v0.8.1]

Patch release

### Fixed
 - Patch import of loading of older models


## [v0.8.0]

Model release and development release

### Added
 - Add support for R10 basecaller
 - Add diploid multi-labelling
### Changed
 - Upgrade to tensorflow 1.14.0


## [v0.7.1]

Bug fix release

### Fixed
 - Fix regression in consensus stitching when chunks do not overlap.


## [v0.7.0]

Feature release

### Added
 - Indel calling for `medaka_variant`.
 - New models for MinION/GridION and PromethION paired to high accuracy an fast
  guppy basecallers.
### Changed
 - Overhaul of chunk handling and overlapping.


## [v0.6.5]

Bug fix release

### Fixed
 - Fix Makefile for parallel build.
 - Ensure medaka consensus is given absolute path to model.
### Added
 - Tidy up some parsing and sorting of regions from strings.
### Changed
 - Disable by default validation of output HDF during consensus.
 - Refactor variant handling code.


## [v0.6.4]

Bug fix release

### Fixed
 - Fix for models not specifiying data types.


## [v0.6.3]

Bug fix release

### Fixed
 - Split pileup when reads do not span rather than silently deleting region.
 - Fix error in stitching occuring with a single region.
### Changed
 - Refactor handling of short and remainder regions.
### Removed
 - Drop 3.4 support.


## [v0.6.2]

Bug fix release

### Added
 - Enhanced verification of training feature samples
### Changed
 - Pin pyyaml version

## [v0.6.1]

Bug fix release

### Fixed
 - Fixed bug in `medaka_consensus` incorrectly calling python


## [v0.6.0]

SNP calling, model, and bugfix release release

### Fixed
 - Workaround short-contig/no-coverage corner case during pileup.
### Added
 - Prototype SNP calling and phasing, [benchmarks](https://nanoporetech.github.io/medaka/snp.html)
 - Add model for improved Flip-flop model in Guppy 2.3.5
### Changed
 - Rename models to be more logical
 - Update to htslib version 1.9 for long cigars


## [v0.5.2]

Bug fix release

### Fixed
 - Fix bug leading to dropping of pileup chunks during loading


## [v0.5.1]

Development and performance release

### Changed
 - Refactor batch queuing in preparation to using keras Sequence
 - Asynchrounous feature loading during inference
 - Pin version of h5py to work around intermittent errors in saving models


## [v0.5.0]

Training and bug-fix release.

### Fixed
 - Resolve issue with contained chunks during stitching
 - Resolve hanging at the end of training
### Added
 - Improved storage and retrieval of features for better IO
 - Training speed improved >10X
### Changed
 - Switch to CuDNN for GRU layers
 - Check presence of `minimap2` and `samtools`
 - Provide more feedback on error


## [v0.4.3]

Model release.

### Added
 - Add support for R9.4.1 flip-flop basecaller


## [v0.4.1]

Development release.

### Added
 - Adds build infrastructure for source distributions and manylinux wheels.


## [v0.4.0]

Performance and bugfix release.

### Added
 - Large refactoring of feature and sample generation. Fixes many small bugs
  and edge cases
 - Resize models for small contigs
 - Faster Generation of inference features
 - Model updates
 - Ability to handle multiple read types
### Changed
 - Remove redundant samtools tview code
 - Limit CPU usage when running without a GPU


## [v0.3.0]

Model and userbility release.

### Fixed
 - Many small bug fixes
### Added
 - New non-RLE model
 - Updated documentation and benchmarks
 - Dockerfile to build a medaka Docker image
### Changed
 - `medaka_consensus` no longer needs a pomoxis installation to run<|MERGE_RESOLUTION|>--- conflicted
+++ resolved
@@ -4,31 +4,8 @@
 The format is based on [Keep a Changelog](https://keepachangelog.com/en/1.0.0/),
 and this project adheres to [Semantic Versioning](https://semver.org/spec/v2.0.0.html).
 
-<<<<<<< HEAD
-
-## [Unreleased]
-
-Switched from tensorflow to pytorch.
-
-Existing models for recent basecallers have been converted to the new format.
-Pytorch format models contain a ``_pt`` suffix in the filename.
-
-### Added
-- option `--lr_schedule` allows using cosine learning rate schedule in training
-- option `--max_valid_samples` to set number of samples in a training validation batch
-### Changed
-- loading models in hdf format has been deprecated
-- deleted minimap2 and racon wrappers in `medaka/wrapper.py`
-### Fixed
-- training models with DiploidLabelScheme uses categorical cross-entropy loss
-  instead of binary cross-entropy
-
-
-## [v1.12.1]
-=======
 ## [v2.0.0a1]
 Switched from tensorflow to pytorch.
->>>>>>> 667306c4
 
 Existing models for recent basecallers have been converted to the new format.
 Pytorch format models contain a ``_pt`` suffix in the filename.
