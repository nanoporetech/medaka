--- conflicted
+++ resolved
@@ -210,15 +210,10 @@
                     meta = future.result()
                     self.samples.extend([(s, f) for s in meta['medaka_samples']])
                     self.meta[c_grp].update(meta[c_grp])
-<<<<<<< HEAD
                 except Exception as exc:
                     self.logger.info('Could not load meta from {}'.format(f))
                 else:
-=======
->>>>>>> 284ff0dc
                     self.logger.info('Loaded sample-index from {}/{} ({:.2%}) of feature files.'.format(i, len(filenames), i / len(filenames)))
-                except Exception as exc:
-                    self.logger.info('Could not load meta from {}'.format(f))
 
         # make order of samples independent of order in which tasks complete
         self.samples.sort()
