from collections import Counter
from functools import partial
import glob
import inspect
import itertools
import logging
import os
import sys
from timeit import default_timer as now

<<<<<<< HEAD
import h5py
import numpy as np
import pysam

from keras import backend as K
from keras.models import Sequential, load_model
from keras.layers import Dense, GRU, Dropout
from keras.layers.wrappers import Bidirectional
from keras.callbacks import ModelCheckpoint, CSVLogger, TensorBoard, EarlyStopping
=======
# Don't import keras here as it will then import Tensorflow (takes a few
# seconds), which seems a long time if all you want to do is run the help.

#from keras import backend as K
#from keras.models import Sequential, load_model
#from keras.layers import Dense, GRU, Dropout
#from keras.layers.wrappers import Bidirectional
#from keras.callbacks import ModelCheckpoint, CSVLogger, TensorBoard, EarlyStopping
>>>>>>> 9328b834


from medaka import vcf
from medaka.common import (_label_counts_path_, Region, get_regions,
                           _label_decod_path_, chain_thread_safe, decoding,
                           get_sample_index_from_files, grouper,
                           load_sample_from_hdf, load_yaml_data,
                           _model_opt_path_, mkdir_p, Sample,
                           write_sample_to_hdf, write_yaml_data,
                           yield_from_feature_files, gen_train_batch,
                           _label_batches_path_, _feature_batches_path_,
                           yield_batches_from_hdfs, _gap_)
from medaka.features import SampleGenerator


def weighted_categorical_crossentropy(weights):
    """
    A weighted version of keras.objectives.categorical_crossentropy
    @url: https://gist.github.com/wassname/ce364fddfc8a025bfab4348cf5de852d
    @author: wassname

    Variables:
        weights: numpy array of shape (C,) where C is the number of classes

    Usage:
        weights = np.array([0.5,2,10]) # Class one at 0.5, class 2 twice the normal weights, class 3 10x.
        loss = weighted_categorical_crossentropy(weights)
        model.compile(loss=loss,optimizer='adam')
    """

    from keras import backend as K
    weights = K.variable(weights)

    def loss(y_true, y_pred):
        # scale predictions so that the class probas of each sample sum to 1
        y_pred /= K.sum(y_pred, axis=-1, keepdims=True)
        # clip to prevent NaN's and Inf's
        y_pred = K.clip(y_pred, K.epsilon(), 1 - K.epsilon())
        # calc
        loss = y_true * K.log(y_pred) * weights
        loss = -K.sum(loss, -1)
        return loss

    return loss


def build_model(chunk_size, feature_len, num_classes, gru_size=128, input_dropout=0.0,
                inter_layer_dropout=0.0, recurrent_dropout=0.0):
    """Builds a bidirectional GRU model
    :param chunk_size: int, number of pileup columns in a sample.
    :param feature_len: int, number of features for each pileup column.
    :param num_classes: int, number of output class labels.
    :param gru_size: int, size of each GRU layer.
    :param input_dropout: float, fraction of the input feature-units to drop.
    :param inter_layer_dropout: float, fraction of units to drop between layers.
    :param recurrent_dropout: float, fraction of units to drop within the recurrent state.
    :returns: `keras.models.Sequential` object.
    """

    from keras.models import Sequential
    from keras.layers import Dense, GRU, Dropout
    from keras.layers.wrappers import Bidirectional

    model = Sequential()

    gru1 = GRU(gru_size, activation='tanh', return_sequences=True, name='gru1',
               dropout=input_dropout, recurrent_dropout=recurrent_dropout)
    gru2 = GRU(gru_size, activation='tanh', return_sequences=True, name='gru2',
               dropout=inter_layer_dropout, recurrent_dropout=recurrent_dropout)

    # Bidirectional wrapper takes a copy of the first argument and reverses
    #   the direction. Weights are independent between components.
    model.add(Bidirectional(gru1, input_shape=(chunk_size, feature_len)))

    model.add(Bidirectional(gru2, input_shape=(chunk_size, feature_len)))

    if inter_layer_dropout > 0:
        model.add(Dropout(inter_layer_dropout))

    model.add(Dense(num_classes, activation='softmax', name='classify'))

    return model


def qscore(y_true, y_pred):
    from keras import backend as K
    error = K.cast(K.not_equal(
        K.max(y_true, axis=-1), K.cast(K.argmax(y_pred, axis=-1), K.floatx())),
        K.floatx()
    )
    error = K.sum(error) / K.sum(K.ones_like(error))
    return -10.0 * 0.434294481 * K.log(error)


def run_training(train_name, sample_gen, valid_gen, n_batch_train, n_batch_valid, label_decoding,
                 timesteps, feat_dim, model_fp=None, epochs=5000, batch_size=100, class_weight=None, n_mini_epochs=1):
    """Run training."""

    logger = logging.getLogger('Training')
    logger.info("Got {} batches for training, {} for validation.".format(n_batch_train, n_batch_valid))

    num_classes = len(label_decoding)

    if model_fp is None:
        model_kwargs = { k:v.default for (k,v) in inspect.signature(build_model).parameters.items()
                         if v.default is not inspect.Parameter.empty}
    else:
        model_kwargs = load_yaml_data(model_fp, _model_opt_path_)
        assert model_kwargs is not None

    opt_str = '\n'.join(['{}: {}'.format(k,v) for k, v in model_kwargs.items()])
    logger.info('Building model with: \n{}'.format(opt_str))
    model = build_model(timesteps, feat_dim, num_classes, **model_kwargs)

    if model_fp is not None and os.path.splitext(model_fp)[-1] != '.yml':
        from keras.models import load_model
        old_model = load_model(model_fp, custom_objects={'qscore': qscore})
        old_model_feat_dim = old_model.get_input_shape_at(0)[2]
        assert old_model_feat_dim == feat_dim
        logger.info("Loading weights from {}".format(model_fp))
        model.load_weights(model_fp)

    logger.info("feat_dim: {}, timesteps: {}, num_classes: {}".format(feat_dim, timesteps, num_classes))
    model.summary()

    model_details = {_label_decod_path_: label_decoding,
                     _model_opt_path_: model_kwargs}
    write_yaml_data(os.path.join(train_name, 'training_config.yml'), model_details)

    opts = dict(verbose=1, save_best_only=True, mode='max')

    from keras.callbacks import ModelCheckpoint, CSVLogger, TensorBoard, EarlyStopping
    callbacks = [
        # Best model according to training set accuracy
        ModelCheckpoint(os.path.join(train_name, 'model.best.hdf5'),
                        monitor='acc', **opts),
        # Best model according to validation set accuracy
        ModelCheckpoint(os.path.join(train_name, 'model.best.val.hdf5'),
                        monitor='val_acc', **opts),
        # Best model according to validation set qscore
        ModelCheckpoint(os.path.join(train_name, 'model.best.val.qscore.hdf5'),
                        monitor='val_qscore', **opts),
        # Checkpoints when training set accuracy improves
        ModelCheckpoint(os.path.join(train_name, 'model-acc-improvement-{epoch:02d}-{acc:.2f}.hdf5'),
                        monitor='acc', **opts),
        ModelCheckpoint(os.path.join(train_name, 'model-val_acc-improvement-{epoch:02d}-{val_acc:.2f}.hdf5'),
                        monitor='val_acc', **opts),
        # Stop when no improvement, patience is number of epochs to allow no improvement
        EarlyStopping(monitor='val_loss', patience=20),
        # Log of epoch stats
        CSVLogger(os.path.join(train_name, 'training.log')),
        # Allow us to run tensorboard to see how things are going. Some
        #   features require validation data, not clear why.
        #TensorBoard(log_dir=os.path.join(train_name, 'logs'),
        #            histogram_freq=5, batch_size=100, write_graph=True,
        #            write_grads=True, write_images=True)
    ]

    if class_weight is not None:
        loss = weighted_categorical_crossentropy(class_weight)
        logger.info("Using weighted_categorical_crossentropy loss function")
    else:
        loss = 'sparse_categorical_crossentropy'
        logger.info("Using {} loss function".format(loss))

    model.compile(
       loss=loss,
       optimizer='rmsprop',
       metrics=['accuracy', qscore],
    )

    if n_mini_epochs == 1:
        logging.info("Not using mini_epochs, an epoch is a full traversal of the training data")
    else:
        logging.info("Using mini_epochs, an epoch is a traversal of 1/{} of the training data".format(n_mini_epochs))

    # fit generator
    model.fit_generator(
        sample_gen, steps_per_epoch=n_batch_train//n_mini_epochs,
        validation_data=valid_gen, validation_steps=n_batch_valid,
        max_queue_size=8, workers=8, use_multiprocessing=False,
        epochs=epochs,
        callbacks=callbacks,
        class_weight=class_weight,
    )

    # append label_decoding and model building options to the hdf files
    for hd5_model_path in glob.glob(os.path.join(train_name, '*.hdf5')):
            write_yaml_data(hd5_model_path, model_details)



class VarQueue(list):

    @property
    def last_pos(self):
        if len(self) == 0:
            return None
        else:
            return self[-1].pos

    def write(self, vcf_fh):
        if len(self) > 1:
            are_dels = all(len(x.ref) == 2 for x in self)
            are_same_ref = len(set(x.chrom for x in self)) == 1
            if are_dels and are_same_ref:
                name = self[0].chrom
                pos = self[0].pos
                ref = ''.join((x.ref[0] for x in self))
                ref += self[-1].ref[-1]
                alt = ref[0]

                merged_var = vcf.Variant(name, pos, ref, alt, info=info)
                vcf_fh.write_variant(merged_var)
            else:
                raise ValueError('Cannot merge variants: {}.'.format(self))
        elif len(self) == 1:
            vcf_fh.write_variant(self[0])
        del self[:]


class VCFChunkWriter(object):
    def __init__(self, fname, chrom, start, end, reference_fasta, label_decoding):
        vcf_region_str = '{}:{}-{}'.format(chrom, start, end) #is this correct?
        self.label_decoding = label_decoding
        self.logger = logging.getLogger('VCFWriter')
        self.logger.info("Writing variants for {}".format(vcf_region_str))

        vcf_meta = ['region={}'.format(vcf_region_str)]
        self.writer = vcf.VCFWriter(fname, meta_info=vcf_meta)
        self.ref_fasta = pysam.FastaFile(reference_fasta)

    def __enter__(self):
        self.writer.__enter__()
        self.ref_fasta.__enter__()
        return self

    def __exit__(self, exc_type, exc_val, exc_tb):
        self.writer.__exit__(exc_type, exc_val, exc_tb)
        self.ref_fasta.__exit__(exc_type, exc_val, exc_tb)

    def add_chunk(self, sample, pred):
        # Write consensus alts to vcf
        cursor = 0
        var_queue = list()
        ref_seq = self.ref_fasta.fetch(sample.ref_name)
        for pos, grp in itertools.groupby(sample.positions['major']):
            end = cursor + len(list(grp))
            alt = ''.join(self.label_decoding[x] for x in pred[cursor:end]).replace(_gap_, '')
            # For simple insertions and deletions in which either
            #   the REF or one of the ALT alleles would otherwise be
            #   null/empty, the REF and ALT Strings must include the
            #   base before the event (which must be reflected in
            #   the POS field), unless the event occurs at position
            #   1 on the contig in which case it must include the
            #   base after the event
            if alt == '':
                # deletion
                if pos == 0:
                    # the "unless case"
                    ref = ref_seq[1]
                    alt = ref_seq[1]
                else:
                    # the usual case
                    pos = pos - 1
                    ref = ref_seq[pos:pos+2]
                    alt = ref_seq[pos]
            else:
                ref = ref_seq[pos]

            # Merging of variants produced by considering major.{minor} positions
            # These are of the form:
            #    X -> Y          - subs
            #    prev.X -> prev  - deletion
            #    X -> Xyy..      - insertion
            # In the second case we may need to merge variants from consecutive
            # major positions.
            if alt == ref:
                self.write(var_queue)
                var_queue = list()
            else:
                var = vcf.Variant(sample.ref_name, pos, ref, alt)
                if len(var_queue) == 0 or pos - var_queue[-1].pos == 1:
                    var_queue.append(var)
                else:
                    self.write(var_queue)
                    var_queue = [var]
            cursor = end
        self.write(var_queue)


    def write(self, var_queue):
        if len(var_queue) > 1:
            are_dels = all(len(x.ref) == 2 for x in var_queue)
            are_same_ref = len(set(x.chrom for x in var_queue)) == 1
            if are_dels and are_same_ref:
                name = var_queue[0].chrom
                pos = var_queue[0].pos
                ref = ''.join((x.ref[0] for x in var_queue))
                ref += var_queue[-1].ref[-1]
                alt = ref[0]

                merged_var = vcf.Variant(name, pos, ref, alt)
                self.writer.write_variant(merged_var)
            else:
                raise ValueError('Cannot merge variants: {}.'.format(var_queue))
        elif len(var_queue) == 1:
            self.writer.write_variant(var_queue[0])
        

def run_prediction(sample_gen, model, output,
                   batch_size=200, n_samples=None):
    """Run inference."""
    logger = logging.getLogger('PWorker')
    batches = grouper(sample_gen.samples, batch_size)

    with h5py.File(output, 'w') as pred_h5:
        first_batch = True
        n_samples_done = 0
            
        t0 = now()
        tlast = t0
        for data in batches:
            x_data = np.stack((x.features for x in data))

            if first_batch:
                logger.info('Updating model state with first batch')
                class_probs = model.predict(x_data, batch_size=batch_size, verbose=0)
                first_batch = False

            class_probs = model.predict(x_data, batch_size=batch_size, verbose=0)
            n_samples_done += x_data.shape[0]
            t1 = now()
            if t1 - tlast > 10:
                tlast = t1
                if n_samples is not None:  # we know how many samples we will be processing
                    msg = '{:.1%} Done ({}/{} samples) in {:.1f}s'
                    logger.info(msg.format(n_samples_done / n_samples, n_samples_done, n_samples, t1 - t0))
                else:
                    logger.info('Done {} samples in {:.1f}s'.format(n_samples_done, t1 - t0, x_data.shape))
 
            best = np.argmax(class_probs, -1)
            for sample, prob, pred in zip(data, class_probs, best):
                # write out positions and predictions for later analysis
                if pred_h5 is not None:
                    sample_d = sample._asdict()
                    sample_d['label_probs'] = prob
                    sample_d['features'] = None  # to keep file sizes down
                    write_sample_to_hdf(Sample(**sample_d), pred_h5)

    logger.info('All done')


def process_labels(label_counts, max_label_len=10):
    """Create map from full labels to (encoded) truncated labels."""
    logger = logging.getLogger('Labelling')

    old_labels = [k for k in label_counts.keys()]
    if type(old_labels[0]) == tuple:
        new_labels = (l[1] * decoding[l[0]].upper() for l in old_labels)
    else:
        new_labels = [l for l in old_labels]

    if max_label_len < np.inf:
        new_labels = [l[:max_label_len] for l in new_labels]

    old_to_new = dict(zip(old_labels, new_labels))
    label_decoding = list(sorted(set(new_labels)))
    label_encoding = { l: label_decoding.index(old_to_new[l]) for l in old_labels}
    logger.info("Label encoding dict is:\n{}".format('\n'.join(
        '{}: {}'.format(k, v) for k, v in label_encoding.items()
    )))

    new_counts = Counter()
    for l in old_labels:
        new_counts[label_encoding[l]] += label_counts[l]
    logger.info("New label counts {}".format(new_counts))

    return label_encoding, label_decoding, new_counts


def train(args):
    """Training program."""
    train_name = args.train_name
    mkdir_p(train_name, info='Results will be overwritten.')

    logger = logging.getLogger('Training')
    logger.info("Loading datasets:\n{}".format('\n'.join(args.features)))

    # get counts of labels in training samples
    label_counts = Counter()
    for f in args.features:
        label_counts.update(load_yaml_data(f, _label_counts_path_))

    logger.info("Total labels {}".format(sum(label_counts.values())))


    is_batched = True
    handles = {fname: h5py.File(fname, 'r') for fname in args.features}
    for f, h5 in handles.items():
        has_batches = _label_batches_path_ in h5 and _feature_batches_path_ in h5
        msg = 'Found batches in {}.' if has_batches else 'No batches in {}.'
        logger.info(msg.format(f))
        is_batched = is_batched and has_batches

    if is_batched:
        batches = [ (fname, k) for (fname, fh) in handles.items() for k in fh[_feature_batches_path_]]
        logger.info("Got {} batches.".format(len(batches)))
        # check batch size using first batch
        test_f, test_batch = batches[0]
        h5 = handles[test_f]
        batch_shape = h5['{}/{}'.format(_feature_batches_path_, test_batch)].shape
        label_shape = h5['{}/{}'.format(_label_batches_path_, test_batch)].shape
        logger.info("Got {} batches with feat shape {}, label shape {}".format(len(batches), batch_shape, label_shape))
        batch_size, timesteps, feat_dim = batch_shape
        if not sum(label_counts.values()) != len(batches) * timesteps:
            raise ValueError('Label counts not consistent with number of batches')

        n_batch_train = int((1 - args.validation_split) * len(batches))
        train_batches = batches[:n_batch_train]
        valid_batches = batches[n_batch_train:]
        n_batch_valid = len(valid_batches)

        if args.balanced_weights:
            sparse_labels = False
        else:
            sparse_labels = True

        gen_train = yield_batches_from_hdfs(handles, train_batches, sparse_labels=sparse_labels,
                                            n_classes=len(label_counts))
        gen_valid = yield_batches_from_hdfs(handles, valid_batches, sparse_labels=sparse_labels,
                                            n_classes=len(label_counts))
        label_decoding = load_yaml_data(args.features[0], _label_decod_path_)

    else:
        sample_index = get_sample_index_from_files(args.features, max_samples=args.max_samples)
        refs = [k for k in sample_index.keys()]
        logger.info("Got the following references for training:\n{}".format('\n'.join(refs)))
        n_samples = sum([len(sample_index[k]) for k in sample_index])
        logger.info("Got {} pileup chunks for training.".format(n_samples))
        # get label encoding, given max_label_len
        logger.info("Max label length: {}".format(args.max_label_len if args.max_label_len is not None else 'inf'))
        label_encoding, label_decoding, label_counts = process_labels(label_counts, max_label_len=args.max_label_len)

        # create seperate generators of x,y for training and validation
        # shuffle samples before making split so each ref represented in training
        # and validation and batches are not biased to a particular ref.
        samples = [(d['key'], d['filename']) for ref in sample_index.values() for d in ref]
        np.random.shuffle(samples)  # shuffle in place
        n_samples_train = int((1 - args.validation_split) * len(samples))
        samples_train = samples[:n_samples_train]
        samples_valid = samples[n_samples_train:]
        # all batches need to be the same size, so pad samples_train and samples_valid
        n_extra_train = args.batch_size - len(samples_train) % args.batch_size
        n_extra_valid = args.batch_size - len(samples_valid) % args.batch_size
        samples_train += [samples_train[i] for i in np.random.choice(len(samples_train), n_extra_train)]
        samples_valid += [samples_valid[i] for i in np.random.choice(len(samples_valid), n_extra_valid)]

        msg = '{} training samples padded to {}, {} validation samples padded to {}'
        logger.info(msg.format(len(set(samples_train)), len(samples_train),
                                len(set(samples_valid)), len(samples_valid)))

        # load one sample to figure out timesteps and data dim
        key, fname = samples_train[0]
        with h5py.File(fname) as h5:
            first_sample = load_sample_from_hdf(key, h5)
        timesteps = first_sample.features.shape[0]
        feat_dim = first_sample.features.shape[1]

        if not sum(label_counts.values()) // timesteps == n_samples:
            raise ValueError('Label counts not consistent with number of samples')

        gen_train_samples = yield_from_feature_files(args.features, samples=itertools.cycle(samples_train))
        gen_valid_samples = yield_from_feature_files(args.features, samples=itertools.cycle(samples_valid))
        s2xy = partial(sample_to_x_y, encoding=label_encoding)
        gen_train = gen_train_batch(map(s2xy, gen_train_samples), args.batch_size, name='training')
        gen_valid = gen_train_batch(map(s2xy, gen_valid_samples), args.batch_size, name='validation')
        n_batch_train = len(samples_train) // args.batch_size
        n_batch_valid = len(samples_valid) // args.batch_size

    if args.balanced_weights:
        n_samples = sum(label_counts.values())
        n_classes = len(label_counts)
        class_weight = {k: float(n_samples)/(n_classes * count) for (k, count) in label_counts.items()}
        class_weight = np.array([class_weight[c] for c in sorted(class_weight.keys())])
    else:
        class_weight = None

    h = lambda d, i: d[i] if d is not None else 1

    logger.info("Label statistics are:\n{}".format('\n'.join(
        '{}: {} ({}, {:9.6f})'.format(i, l, label_counts[i], h(class_weight, i)) for i, l in enumerate(label_decoding)
    )))

    run_training(train_name, gen_train, gen_valid, n_batch_train, n_batch_valid, label_decoding,
                 timesteps, feat_dim, model_fp=args.model, epochs=args.epochs, batch_size=args.batch_size,
                 class_weight=class_weight, n_mini_epochs=args.mini_epochs)

    for fh in handles.values():
        fh.close()


def predict(args):
    """Inference program."""
    from keras import backend as K
    K.set_session(K.tf.Session(config=K.tf.ConfigProto(
        intra_op_parallelism_threads=1, inter_op_parallelism_threads=1)))
    
    args.regions = get_regions(args.bam, region_strs=args.regions)
    logger = logging.getLogger(__package__)
    logger.name = 'Predict'
    logger.info('Processing region(s): {}'.format(' '.join(str(r) for r in args.regions)))

    n_samples = None
    if hasattr(args, 'features'):
        raise NotImplementedError('Prediction from features is currently broken')
        logger.info("Loading features from file for refs {}.".format(args.ref_names))
        index = get_sample_index_from_files(args.features)
        refs_n_samples = {r: len(l) for (r, l) in index.items()}
        ref_names = args.ref_names if args.ref_names is not None else refs_n_samples.keys()
        msg = "\n".join(["{}: {}".format(r, refs_n_samples[r]) for r in ref_names])
        logger.info("Number of samples per reference:\n{}\n".format(msg))
        data = yield_from_feature_files(args.features, ref_names=args.ref_names)
        n_samples = sum(refs_n_samples.values())
    else:
        data_gen = SampleGenerator(
            args.bam, args.regions[0], args.model, args.rle_ref, args.read_fraction,
            chunk_len=args.chunk_len, chunk_overlap=args.chunk_ovlp)
        logger.info("Generating features from bam.")

    # re-build model with desired number of sequence steps per sample
    # derived from the features so this works wherever we got features from.
    model_data = {}
    for path in (_model_opt_path_, _label_decod_path_):
        opt = load_yaml_data(args.model, path)
        if opt is None and args.model_yml is not None:
            opt = load_yaml_data(args.model_yml, path)
        if opt is None:
            msg = '{} was not present in the input model, use the --model_yml to provide this data.'
            raise KeyError(msg.format(path))
        model_data[path] = opt
    
    # take a sneak peak at the first sample
    try:
        first_sample = next(data_gen.samples)
    except StopIteration:
        msg = 'Could not inspect pileup data. Check coverage of {}.'.format(args.regions[0])
        logger.critical(msg)
        sys.exit(1)
    logger.info("Loaded feature data.")
    timesteps = first_sample.features.shape[0]
    feat_dim = first_sample.features.shape[1]
    num_classes = len(model_data[_label_decod_path_])
    opt_str = '\n'.join(['{}: {}'.format(k,v) for k, v in model_data[_model_opt_path_].items()])
    
    logger.info('Building model with: {}'.format(opt_str))
    model = build_model(timesteps, feat_dim, num_classes, **model_data[_model_opt_path_])
    
    logger.info("Loading weights from {}".format(args.model))
    model.load_weights(args.model)
    
    # check new model and old are consistent in size
    old_model = load_model(args.model, custom_objects={'qscore': qscore})
    get_feat_dim = lambda m: m.get_input_shape_at(0)[2]
    get_label_dim = lambda m: m.get_output_shape_at(-1)[-1]
    if not get_feat_dim(model) == get_feat_dim(old_model):
        msg = 'Incorrect feature dimension: got {}, model expects {}'
        raise ValueError(msg.format(feat_dim, get_feat_dim(old_model)))
    if not get_label_dim(model) == get_label_dim(old_model):
        msg = 'Incorrect label dimension: got {}, model expects {}'
        raise ValueError(msg.format(num_classes, get_label_dim(old_model)))

    logger.debug("Label decoding is:\n{}".format('\n'.join(
        '{}: {}'.format(i, x) for i, x in enumerate(model_data[_label_decod_path_])
    )))
    if logger.level == logging.DEBUG:
        model.summary()

    #TODO: provide parallelism
    for i, region in enumerate(args.regions):
        if i > 0:
            data_gen = SampleGenerator(
                args.bam, region, args.model, args.rle_ref, args.read_fraction,
                chunk_len=args.chunk_len, chunk_overlap=args.chunk_ovlp)
        run_prediction(
            data_gen, model,
            output=args.output,
            batch_size=args.batch_size, n_samples=n_samples,
        )
    write_yaml_data(args.output, {_label_decod_path_: model_data[_label_decod_path_]})<|MERGE_RESOLUTION|>--- conflicted
+++ resolved
@@ -8,17 +8,10 @@
 import sys
 from timeit import default_timer as now
 
-<<<<<<< HEAD
 import h5py
 import numpy as np
 import pysam
 
-from keras import backend as K
-from keras.models import Sequential, load_model
-from keras.layers import Dense, GRU, Dropout
-from keras.layers.wrappers import Bidirectional
-from keras.callbacks import ModelCheckpoint, CSVLogger, TensorBoard, EarlyStopping
-=======
 # Don't import keras here as it will then import Tensorflow (takes a few
 # seconds), which seems a long time if all you want to do is run the help.
 
@@ -27,8 +20,6 @@
 #from keras.layers import Dense, GRU, Dropout
 #from keras.layers.wrappers import Bidirectional
 #from keras.callbacks import ModelCheckpoint, CSVLogger, TensorBoard, EarlyStopping
->>>>>>> 9328b834
-
 
 from medaka import vcf
 from medaka.common import (_label_counts_path_, Region, get_regions,
