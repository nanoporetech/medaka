from collections import Counter
<<<<<<< HEAD
from concurrent.futures import ProcessPoolExecutor
=======
from copy import copy
>>>>>>> 10b5ecdf
import functools
import inspect
import itertools
import logging
from math import ceil
import os
import queue
import threading
import time
from timeit import default_timer as now

import numpy as np
import pysam

from medaka import vcf
from medaka.datastore import DataStore, DataIndex
from medaka.common import (get_regions, decoding, grouper, mkdir_p, Sample,
                           _gap_, threadsafe_generator, get_named_logger)
from medaka.features import SampleGenerator


def weighted_categorical_crossentropy(weights):
    """
    A weighted version of keras.objectives.categorical_crossentropy
    @url: https://gist.github.com/wassname/ce364fddfc8a025bfab4348cf5de852d
    @author: wassname

    Variables:
        weights: numpy array of shape (C,) where C is the number of classes

    Usage:
        weights = np.array([0.5,2,10]) # Class one at 0.5, class 2 twice the normal weights, class 3 10x.
        loss = weighted_categorical_crossentropy(weights)
        model.compile(loss=loss,optimizer='adam')
    """

    from keras import backend as K
    weights = K.variable(weights)

    def loss(y_true, y_pred):
        # scale predictions so that the class probas of each sample sum to 1
        y_pred /= K.sum(y_pred, axis=-1, keepdims=True)
        # clip to prevent NaN's and Inf's
        y_pred = K.clip(y_pred, K.epsilon(), 1 - K.epsilon())
        # calc
        loss = y_true * K.log(y_pred) * weights
        loss = -K.sum(loss, -1)
        return loss

    return loss


def build_model(chunk_size, feature_len, num_classes, gru_size=128, input_dropout=0.0,
                inter_layer_dropout=0.0, recurrent_dropout=0.0):
    """Builds a bidirectional GRU model
    :param chunk_size: int, number of pileup columns in a sample.
    :param feature_len: int, number of features for each pileup column.
    :param num_classes: int, number of output class labels.
    :param gru_size: int, size of each GRU layer.
    :param input_dropout: float, fraction of the input feature-units to drop.
    :param inter_layer_dropout: float, fraction of units to drop between layers.
    :param recurrent_dropout: float, fraction of units to drop within the recurrent state.
    :returns: `keras.models.Sequential` object.
    """

    from keras.models import Sequential
    from keras.layers import Dense, GRU, Dropout
    from keras.layers.wrappers import Bidirectional

    model = Sequential()

    input_shape=(chunk_size, feature_len)
    for i in [1, 2]:
        name = 'gru{}'.format(i)
        gru = GRU(gru_size, activation='tanh', return_sequences=True, name=name,
                  dropout=input_dropout, recurrent_dropout=recurrent_dropout)
        model.add(Bidirectional(gru, input_shape=input_shape))

    if inter_layer_dropout > 0:
        model.add(Dropout(inter_layer_dropout))

    # see keras #10417 for why we specify input shape
    model.add(Dense(
        num_classes, activation='softmax', name='classify',
        input_shape=(chunk_size, 2 * feature_len)
    ))

    return model


def qscore(y_true, y_pred):
    from keras import backend as K
    error = K.cast(K.not_equal(
        K.max(y_true, axis=-1), K.cast(K.argmax(y_pred, axis=-1), K.floatx())),
        K.floatx()
    )
    error = K.sum(error) / K.sum(K.ones_like(error))
    return -10.0 * 0.434294481 * K.log(error)


def run_training(train_name, batcher, model_fp=None,
                 epochs=5000, class_weight=None, n_mini_epochs=1):
    """Run training."""
    from keras.callbacks import ModelCheckpoint, CSVLogger, TensorBoard, EarlyStopping

    logger = get_named_logger('RunTraining')

    if model_fp is None:
        model_kwargs = { k:v.default for (k,v) in inspect.signature(build_model).parameters.items()
                         if v.default is not inspect.Parameter.empty}
    else:
        model_kwargs = load_yaml_data(model_fp, _model_opt_path_)
        assert model_kwargs is not None

    opt_str = '\n'.join(['{}: {}'.format(k,v) for k, v in model_kwargs.items()])
    logger.info('Building model with: \n{}'.format(opt_str))
    num_classes = len(batcher.label_counts)
    timesteps, feat_dim = batcher.feature_shape
    model = build_model(timesteps, feat_dim, num_classes, **model_kwargs)

    if model_fp is not None and os.path.splitext(model_fp)[-1] != '.yml':
        logger.info("Loading weights from {}".format(model_fp))
        model.load_weights(model_fp)

    msg = "feat_dim: {}, timesteps: {}, num_classes: {}"
    logger.info(msg.format(feat_dim, timesteps, num_classes))
    model.summary()

    model_details = batcher.meta.copy()
    model_details['medaka_model_kwargs'] = model_kwargs
    model_details['medaka_label_decoding'] = batcher.label_decoding

    opts = dict(verbose=1, save_best_only=True, mode='max')

    # define class here to avoid top-level keras import
    class ModelMetaCheckpoint(ModelCheckpoint):
        """Custom ModelCheckpoint to add medaka-specific metadata to model files"""
        def __init__(self, medaka_meta, *args, **kwargs):
            super(ModelMetaCheckpoint, self).__init__(*args, **kwargs)
            self.medaka_meta = medaka_meta

        def on_epoch_end(self, epoch, logs=None):
            super(ModelMetaCheckpoint, self).on_epoch_end(epoch, logs)
            filepath = self.filepath.format(epoch=epoch + 1, **logs)
            with DataStore(filepath, 'a') as ds:
                ds.meta.update(self.medaka_meta)

    callbacks = [
        # Best model according to training set accuracy
        ModelMetaCheckpoint(model_details, os.path.join(train_name, 'model.best.hdf5'),
                            monitor='acc', **opts),
        # Best model according to validation set accuracy
        ModelMetaCheckpoint(model_details, os.path.join(train_name, 'model.best.val.hdf5'),
                        monitor='val_acc', **opts),
        # Best model according to validation set qscore
        ModelMetaCheckpoint(model_details, os.path.join(train_name, 'model.best.val.qscore.hdf5'),
                        monitor='val_qscore', **opts),
        # Checkpoints when training set accuracy improves
        ModelMetaCheckpoint(model_details, os.path.join(train_name, 'model-acc-improvement-{epoch:02d}-{acc:.2f}.hdf5'),
                        monitor='acc', **opts),
        ModelMetaCheckpoint(model_details, os.path.join(train_name, 'model-val_acc-improvement-{epoch:02d}-{val_acc:.2f}.hdf5'),
                        monitor='val_acc', **opts),
        # Stop when no improvement, patience is number of epochs to allow no improvement
        EarlyStopping(monitor='val_loss', patience=20),
        # Log of epoch stats
        CSVLogger(os.path.join(train_name, 'training.log')),
        # Allow us to run tensorboard to see how things are going. Some
        #   features require validation data, not clear why.
        #TensorBoard(log_dir=os.path.join(train_name, 'logs'),
        #            histogram_freq=5, batch_size=100, write_graph=True,
        #            write_grads=True, write_images=True)
    ]

    if class_weight is not None:
        loss = weighted_categorical_crossentropy(class_weight)
        logger.info("Using weighted_categorical_crossentropy loss function")
    else:
        loss = 'sparse_categorical_crossentropy'
        logger.info("Using {} loss function".format(loss))

    model.compile(
       loss=loss,
       optimizer='rmsprop',
       metrics=['accuracy', qscore],
    )

    if n_mini_epochs == 1:
        logging.info("Not using mini_epochs, an epoch is a full traversal of the training data")
    else:
        logging.info("Using mini_epochs, an epoch is a traversal of 1/{} of the training data".format(n_mini_epochs))

    # fit generator
    model.fit_generator(
        batcher.gen_train(), steps_per_epoch=ceil(batcher.n_train_batches/n_mini_epochs),
        validation_data=batcher.gen_valid(), validation_steps=batcher.n_valid_batches,
        max_queue_size=8, workers=8, use_multiprocessing=False,
        epochs=epochs,
        callbacks=callbacks,
        class_weight=class_weight,
    )

    # stop batching threads
    batcher.stop()
    # TODO this is hanging - why?


class TrainBatcher():
    def __init__(self, features, max_label_len, validation=0.2, seed=0, sparse_labels=True, batch_size=500):
        """
        Class to server up batches of training / validation data.

        :param features: iterable of str, training feature files.
        :param max_label_len: int, maximum label length, longer labels will be truncated.
        :param validation: float, fraction of batches to use for validation, or
                iterable of str, validation feature files.
        :param seed: int, random seed for separation of batches into training/validation.
        :param sparse_labels: bool, create sparse labels.
        """
        self.logger = get_named_logger('TrainBatcher')

        self.features = features
        self.max_label_len = max_label_len
        self.validation = validation
        self.seed = seed
        self.sparse_labels = sparse_labels
        self.batch_size = batch_size

        di = DataIndex(self.features)
        self.samples = di.samples.copy()
        self.meta = di.meta.copy()
        self.label_counts = self.meta['medaka_label_counts']

        # check sample size using first batch
        test_sample, test_fname = self.samples[0]
        with DataStore(test_fname) as ds:
            self.feature_shape = ds.load_sample(test_sample).features.shape
        self.logger.info("Sample features have shape {}".format(self.feature_shape))

        if isinstance(self.validation, float):
            np.random.seed(self.seed)
            np.random.shuffle(self.samples)
            n_sample_train = int((1 - self.validation) * len(self.samples))
            self.train_samples = self.samples[:n_sample_train]
            self.valid_samples = self.samples[n_sample_train:]
            msg = 'Randomly selected {} ({:3.2%}) of features for validation (seed {})'
            self.logger.info(msg.format(len(self.valid_samples), self.validation, self.seed))
        else:
            self.train_samples = self.samples
            self.valid_samples = DataIndex(self.validation).samples.copy()
            msg = 'Found {} validation samples equivalent to {:3.2%} of all the data'
            fraction = len(self.valid_samples) / len(self.valid_samples) + len(self.train_samples)
            self.logger.info(msg.format(len(self.valid_samples), fraction))

        self.n_train_batches = ceil(len(self.train_samples) / batch_size)
        self.n_valid_batches = ceil(len(self.valid_samples) / batch_size)

        msg = 'Got {} samples in {} batches ({} labels) for {}'
        self.logger.info(msg.format(len(self.train_samples),
                                    self.n_train_batches,
                                    len(self.train_samples) * self.feature_shape[0],
                                    'training'))
        self.logger.info(msg.format(len(self.valid_samples),
                                    self.n_valid_batches,
                                    len(self.valid_samples) * self.feature_shape[0],
                                    'validation'))

        self.n_classes = len(self.label_counts)

        # get label encoding, given max_label_len
        self.logger.info("Max label length: {}".format(self.max_label_len if self.max_label_len is not None else 'inf'))
        self.label_encoding, self.label_decoding, self.label_counts = process_labels(self.label_counts, max_label_len=self.max_label_len)

        prep_func = functools.partial(TrainBatcher.sample_to_x_y,
                                      max_label_len=self.max_label_len,
                                      label_encoding=self.label_encoding,
                                      sparse_labels=self.sparse_labels,
                                      n_classes=self.n_classes)

        self._valid_queue = BatchQueue(self.valid_samples, prep_func,
                                       self.batch_size, self.seed,
                                       name='ValidBatcher',
                                       maxsize=min(2 * self.n_valid_batches, 100))
        self._train_queue = BatchQueue(self.train_samples, prep_func,
                                       self.batch_size, self.seed,
                                       name='TrainBatcher',
                                       maxsize=min(2 * self.n_train_batches, 100))


    @staticmethod
    def sample_to_x_y(sample, max_label_len, label_encoding, sparse_labels, n_classes):
        """Convert a `Sample` object into an x,y tuple for training.

        :param sample: (filename, sample key)
        :param max_label_len: int, maximum label length, longer labels will be truncated.
        :param label_encoding: {label: int encoded label}.
        :param sparse_labels: bool, create sparse labels.
        :param n_classes: int, number of label classes.
        :returns: (np.ndarray of inputs, np.ndarray of labels)
        """
        sample_key, sample_file = sample

        with DataStore(sample_file) as ds:
            s = ds.load_sample(sample_key)
        if s.labels is None:
            raise ValueError("Cannot train without labels.")
        x = s.features
        # labels can either be unicode strings or (base, length) integer tuples
        if isinstance(s.labels[0], np.unicode):
            # TODO: is this ever used now we have dispensed with tview code?
            y = np.fromiter((label_encoding[l[:min(max_label_len, len(l))]]
                               for l in s.labels), dtype=int, count=len(s.labels))
        else:
            y = np.fromiter((label_encoding[tuple((l['base'], min(max_label_len, l['run_length'])))]
                             for l in s.labels), dtype=int, count=len(s.labels))
        y = y.reshape(y.shape + (1,))
        if not sparse_labels:
            from keras.utils.np_utils import to_categorical
            y = to_categorical(y, num_classes=n_classes)
        return x, y


    def stop(self):
        self._train_queue.stop()
        self._valid_queue.stop()


    @threadsafe_generator
    def gen_train(self):
        yield from self._train_queue.yield_batches()

    @threadsafe_generator
    def gen_valid(self):
        yield from self._valid_queue.yield_batches()


class BatchQueue(object):
    def  __init__(self, samples, prep_func, batch_size, seed=None, name='Batcher', maxsize=100):
        """Load and queue training samples into batches from `.hdf` files.

        :param samples: tuples of (filename, hdf sample key).
        :param prep_func: function to transform a sample to x,y data.
        :param batch_size: group samples by this number.
        :param seed: seed for shuffling.
        :param name: str, name for logger.
        :param maxsize: int, maximum queue size.

        Once initialized batches can be retrieved using batch_q._queue.get().

        """
        self.samples = samples
        self.prep_func = prep_func
        self.batch_size = batch_size

        if seed is not None:
            np.random.seed(seed)

        self.logger = get_named_logger(name)
        self._queue = queue.Queue(maxsize=maxsize)
        self.stopped = threading.Event()
        self.qthread = threading.Thread(target=self._fill_queue)
        self.qthread.start()
        time.sleep(2)
        self.logger.info("Started reading samples from files with queue size {}".format(maxsize))


    def stop(self):
        self.logger.info("About to stop.")
        self.stopped.set()
        self.logger.info("Waiting for read thread.")
        self.qthread.join(2)
        if self.qthread.is_alive:
            self.logger.critical("Read thread did not terminate.")


    def _fill_queue(self):
        with ProcessPoolExecutor(1) as executor:
            epoch = 0
            while not self.stopped.is_set():
                batch = 0
                np.random.shuffle(self.samples)
                for samples in grouper(iter(self.samples), batch_size=self.batch_size):
                    items = []
                    t0 = now()
                    for sample in samples:
                        if self.stopped.is_set():
                            break
                        res = executor.submit(self.prep_func, sample)
                        items.append(res.result())
                    if self.stopped.is_set():
                        break
                    xs, ys = zip(*items)
                    res = np.stack(xs), np.stack(ys)
                    t1 = now()
                    self._queue.put(res)
                    self.logger.debug("Took {:5.3}s to load batch {} (epoch {})".format(t1-t0, batch, epoch))
                    batch += 1
                epoch += 1
            executor.shutdown()
            self.logger.info("Ended batching.")


    @threadsafe_generator
    def yield_batches(self):
        try:
            while True:
                yield self._queue.get()
        except Exception as e:
            self.logger.critical("Exception caught why yielding batches: {}".format(e))
            self.stop()
            raise e


class VarQueue(list):

    @property
    def last_pos(self):
        if len(self) == 0:
            return None
        else:
            return self[-1].pos

    def write(self, vcf_fh):
        if len(self) > 1:
            are_dels = all(len(x.ref) == 2 for x in self)
            are_same_ref = len(set(x.chrom for x in self)) == 1
            if are_dels and are_same_ref:
                name = self[0].chrom
                pos = self[0].pos
                ref = ''.join((x.ref[0] for x in self))
                ref += self[-1].ref[-1]
                alt = ref[0]

                merged_var = vcf.Variant(name, pos, ref, alt, info=info)
                vcf_fh.write_variant(merged_var)
            else:
                raise ValueError('Cannot merge variants: {}.'.format(self))
        elif len(self) == 1:
            vcf_fh.write_variant(self[0])
        del self[:]


class VCFChunkWriter(object):
    def __init__(self, fname, chrom, start, end, reference_fasta, label_decoding):
        vcf_region_str = '{}:{}-{}'.format(chrom, start, end) #is this correct?
        self.label_decoding = label_decoding
        self.logger = get_named_logger('VCFWriter')
        self.logger.info("Writing variants for {}".format(vcf_region_str))

        vcf_meta = ['region={}'.format(vcf_region_str)]
        self.writer = vcf.VCFWriter(fname, meta_info=vcf_meta)
        self.ref_fasta = pysam.FastaFile(reference_fasta)

    def __enter__(self):
        self.writer.__enter__()
        self.ref_fasta.__enter__()
        return self

    def __exit__(self, exc_type, exc_val, exc_tb):
        self.writer.__exit__(exc_type, exc_val, exc_tb)
        self.ref_fasta.__exit__(exc_type, exc_val, exc_tb)

    def add_chunk(self, sample, pred):
        # Write consensus alts to vcf
        cursor = 0
        var_queue = list()
        ref_seq = self.ref_fasta.fetch(sample.ref_name)
        for pos, grp in itertools.groupby(sample.positions['major']):
            end = cursor + len(list(grp))
            alt = ''.join(self.label_decoding[x] for x in pred[cursor:end]).replace(_gap_, '')
            # For simple insertions and deletions in which either
            #   the REF or one of the ALT alleles would otherwise be
            #   null/empty, the REF and ALT Strings must include the
            #   base before the event (which must be reflected in
            #   the POS field), unless the event occurs at position
            #   1 on the contig in which case it must include the
            #   base after the event
            if alt == '':
                # deletion
                if pos == 0:
                    # the "unless case"
                    ref = ref_seq[1]
                    alt = ref_seq[1]
                else:
                    # the usual case
                    pos = pos - 1
                    ref = ref_seq[pos:pos+2]
                    alt = ref_seq[pos]
            else:
                ref = ref_seq[pos]

            # Merging of variants produced by considering major.{minor} positions
            # These are of the form:
            #    X -> Y          - subs
            #    prev.X -> prev  - deletion
            #    X -> Xyy..      - insertion
            # In the second case we may need to merge variants from consecutive
            # major positions.
            if alt == ref:
                self.write(var_queue)
                var_queue = list()
            else:
                var = vcf.Variant(sample.ref_name, pos, ref, alt)
                if len(var_queue) == 0 or pos - var_queue[-1].pos == 1:
                    var_queue.append(var)
                else:
                    self.write(var_queue)
                    var_queue = [var]
            cursor = end
        self.write(var_queue)


    def write(self, var_queue):
        if len(var_queue) > 1:
            are_dels = all(len(x.ref) == 2 for x in var_queue)
            are_same_ref = len(set(x.chrom for x in var_queue)) == 1
            if are_dels and are_same_ref:
                name = var_queue[0].chrom
                pos = var_queue[0].pos
                ref = ''.join((x.ref[0] for x in var_queue))
                ref += var_queue[-1].ref[-1]
                alt = ref[0]

                merged_var = vcf.Variant(name, pos, ref, alt)
                self.writer.write_variant(merged_var)
            else:
                raise ValueError('Cannot merge variants: {}.'.format(var_queue))
        elif len(var_queue) == 1:
            self.writer.write_variant(var_queue[0])


def run_prediction(output, bam, regions, model, model_file, rle_ref, read_fraction, chunk_len, chunk_ovlp,
                   batch_size=200):
    """Inference worker."""
<<<<<<< HEAD
    from keras.models import load_model
    from keras import backend as K

    logger = get_named_logger('PWorker')
=======
    logger = copy(logging.getLogger(__package__))
    logger.name = 'PWorker'
>>>>>>> 10b5ecdf

    def sample_gen():
        # chain all samples whilst dispensing with generators when done
        #   (they hold the feature vector in memory until they die)
        for region in regions:
            data_gen = SampleGenerator(
                bam, region, model_file, rle_ref, read_fraction,
                chunk_len=chunk_len, chunk_overlap=chunk_ovlp)
            yield from data_gen.samples
    batches = grouper(sample_gen(), batch_size)

    total_region_mbases = sum(r.size for r in regions) / 1e6
    logger.info("Running inference for {:.1f}M draft bases.".format(total_region_mbases))

<<<<<<< HEAD
    with DataStore(output, 'a') as ds:
        n_samples_done = 0
=======
    with h5py.File(output, 'a') as pred_h5:
        mbases_done = 0
>>>>>>> 10b5ecdf

        t0 = now()
        tlast = t0
        for data in batches:
            x_data = np.stack((x.features for x in data))
            # TODO: change to predict_on_batch?
            class_probs = model.predict(x_data, batch_size=batch_size, verbose=0)
            mbases_done += sum(x.span for x in data) / 1e6
            mbases_done = min(mbases_done, total_region_mbases)  # just to avoid funny log msg
            t1 = now()
            if t1 - tlast > 10:
                tlast = t1
                msg = '{:.1%} Done ({:.1f}/{:.1f} Mbases) in {:.1f}s'
                logger.info(msg.format(mbases_done / total_region_mbases, mbases_done, total_region_mbases, t1 - t0))

            best = np.argmax(class_probs, -1)
            for sample, prob, pred in zip(data, class_probs, best):
                # write out positions and predictions for later analysis
                sample_d = sample._asdict()
                sample_d['label_probs'] = prob
                sample_d['features'] = None  # to keep file sizes down
                ds.write_sample(Sample(**sample_d))

    logger.info('All done')
    return None


def predict(args):
    """Inference program."""
    os.environ["TF_CPP_MIN_LOG_LEVEL"]="2"
    from keras.models import load_model
    from keras import backend as K

    args.regions = get_regions(args.bam, region_strs=args.regions)
<<<<<<< HEAD
    logger = get_named_logger('Predict')
=======
    logger = copy(logging.getLogger(__package__))
    logger.name = 'Predict'
>>>>>>> 10b5ecdf
    logger.info('Processing region(s): {}'.format(' '.join(str(r) for r in args.regions)))

    # write class names to output
    with DataStore(args.model) as ds:
        meta = ds.meta
    with DataStore(args.output, 'w') as ds:
        ds.update_meta(meta)

    logger.info("Setting tensorflow threads to {}.".format(args.threads))
    K.tf.logging.set_verbosity(K.tf.logging.ERROR)
    K.set_session(K.tf.Session(
        config=K.tf.ConfigProto(
            intra_op_parallelism_threads=args.threads,
            inter_op_parallelism_threads=args.threads)
    ))

    def _rebuild_model(model, chunk_len):
        time_steps = model.get_input_shape_at(0)[1]
        if chunk_len is None or time_steps != chunk_len:
            logger.info("Rebuilding model according to chunk_size: {}->{}".format(time_steps, chunk_len))
            feat_dim = model.get_input_shape_at(0)[2]
            num_classes = model.get_output_shape_at(-1)[-1]
            model = build_model(chunk_len, feat_dim, num_classes)
            logger.info("Loading weights from {}".format(args.model))
            model.load_weights(args.model)

        if logger.level == logging.DEBUG:
            model.summary()
        return model

    model = load_model(args.model, custom_objects={'qscore': qscore})

    # Split overly long regions to maximum size so as to not create
    #   massive feature matrices, then segregate those which cannot be
    #   batched.
    MAX_REGION_SIZE = 1e6  # 1Mb
    long_regions = []
    short_regions = []
    for region in args.regions:
        if region.size > MAX_REGION_SIZE:
            regs = region.split(MAX_REGION_SIZE, args.chunk_ovlp)
        else:
            regs = [region]
        for r in regs:
            if r.size > args.chunk_len:
                long_regions.append(r)
            else:
                short_regions.append(r)
    logger.info("Found {} long and {} short regions.".format(
        len(long_regions), len(short_regions)))

    if len(long_regions) > 0:
        logger.info("Processing long regions.")
        model = _rebuild_model(model, args.chunk_len)
        run_prediction(
            args.output, args.bam, long_regions, model, args.model, args.rle_ref, args.read_fraction,
            args.chunk_len, args.chunk_ovlp,
            batch_size=args.batch_size
        )

    # short regions must be done individually since they have differing lengths
    #   TODO: consider masking (it appears slow to apply wholesale), maybe 
    #         step down args.chunk_len by a constant factor until nothing remains.
    if len(short_regions) > 0:
        logger.info("Processing short regions")
        model = _rebuild_model(model, None)
        for region in short_regions:
            chunk_len = region.size // 2
            chunk_ovlp = chunk_len // 10 # still need overlap as features will be longer
            run_prediction(
                args.output, args.bam, [region], model, args.model, args.rle_ref, args.read_fraction,
                chunk_len, chunk_ovlp,
                batch_size=args.batch_size
            )
    logger.info("Finished processing all regions.")


def process_labels(label_counts, max_label_len=10):
    """Create map from full labels to (encoded) truncated labels.

    :param label_counrs: `Counter` obj of label counts.
    :param max_label_len: int, maximum label length, longer labels will be truncated.
    :returns:
    :param label_encoding: {label: int encoded label}.
    :param sparse_labels: bool, create sparse labels.
    :param n_classes: int, number of label classes.
    :returns: ({label: int encoding}, [label decodings], `Counter` of truncated counts).
    """
    logger = get_named_logger('Labelling')

    old_labels = [k for k in label_counts.keys()]
    if type(old_labels[0]) == tuple:
        new_labels = (l[1] * decoding[l[0]].upper() for l in old_labels)
    else:
        new_labels = [l for l in old_labels]

    if max_label_len < np.inf:
        new_labels = [l[:max_label_len] for l in new_labels]

    old_to_new = dict(zip(old_labels, new_labels))
    label_decoding = list(sorted(set(new_labels)))
    label_encoding = { l: label_decoding.index(old_to_new[l]) for l in old_labels}
    logger.info("Label encoding dict is:\n{}".format('\n'.join(
        '{}: {}'.format(k, v) for k, v in label_encoding.items()
    )))

    new_counts = Counter()
    for l in old_labels:
        new_counts[label_encoding[l]] += label_counts[l]
    logger.info("New label counts {}".format(new_counts))

    return label_encoding, label_decoding, new_counts


def train(args):
    """Training program."""
    train_name = args.train_name
    mkdir_p(train_name, info='Results will be overwritten.')

    logger = get_named_logger('Training')
    logger.debug("Loading datasets:\n{}".format('\n'.join(args.features)))

    sparse_labels = not args.balanced_weights

    args.validation = args.validation_features if args.validation_features is not None else args.validation_split

    batcher = TrainBatcher(args.features, args.max_label_len, args.validation,
                           args.seed, sparse_labels, args.batch_size)

    if args.balanced_weights:
        n_labels = sum(batcher.label_counts.values())
        n_classes = len(batcher.label_counts)
        class_weight = {k: float(n_labels)/(n_classes * count) for (k, count) in batcher.label_counts.items()}
        class_weight = np.array([class_weight[c] for c in sorted(class_weight.keys())])
    else:
        class_weight = None

    h = lambda d, i: d[i] if d is not None else 1
    logger.info("Label statistics are:\n{}".format('\n'.join(
        '{} ({}) {} (w. {:9.6f})'.format(i, l, batcher.label_counts[i], h(class_weight, i))
            for i, l in enumerate(batcher.label_decoding)
    )))

    run_training(train_name, batcher, model_fp=args.model, epochs=args.epochs,
                 class_weight=class_weight, n_mini_epochs=args.mini_epochs)<|MERGE_RESOLUTION|>--- conflicted
+++ resolved
@@ -1,9 +1,5 @@
 from collections import Counter
-<<<<<<< HEAD
 from concurrent.futures import ProcessPoolExecutor
-=======
-from copy import copy
->>>>>>> 10b5ecdf
 import functools
 import inspect
 import itertools
@@ -537,15 +533,8 @@
 def run_prediction(output, bam, regions, model, model_file, rle_ref, read_fraction, chunk_len, chunk_ovlp,
                    batch_size=200):
     """Inference worker."""
-<<<<<<< HEAD
-    from keras.models import load_model
-    from keras import backend as K
 
     logger = get_named_logger('PWorker')
-=======
-    logger = copy(logging.getLogger(__package__))
-    logger.name = 'PWorker'
->>>>>>> 10b5ecdf
 
     def sample_gen():
         # chain all samples whilst dispensing with generators when done
@@ -560,13 +549,8 @@
     total_region_mbases = sum(r.size for r in regions) / 1e6
     logger.info("Running inference for {:.1f}M draft bases.".format(total_region_mbases))
 
-<<<<<<< HEAD
     with DataStore(output, 'a') as ds:
-        n_samples_done = 0
-=======
-    with h5py.File(output, 'a') as pred_h5:
         mbases_done = 0
->>>>>>> 10b5ecdf
 
         t0 = now()
         tlast = t0
@@ -601,12 +585,7 @@
     from keras import backend as K
 
     args.regions = get_regions(args.bam, region_strs=args.regions)
-<<<<<<< HEAD
     logger = get_named_logger('Predict')
-=======
-    logger = copy(logging.getLogger(__package__))
-    logger.name = 'Predict'
->>>>>>> 10b5ecdf
     logger.info('Processing region(s): {}'.format(' '.join(str(r) for r in args.regions)))
 
     # write class names to output
@@ -668,7 +647,7 @@
         )
 
     # short regions must be done individually since they have differing lengths
-    #   TODO: consider masking (it appears slow to apply wholesale), maybe 
+    #   TODO: consider masking (it appears slow to apply wholesale), maybe
     #         step down args.chunk_len by a constant factor until nothing remains.
     if len(short_regions) > 0:
         logger.info("Processing short regions")
