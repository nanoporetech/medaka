from collections import defaultdict, Counter, OrderedDict
import inspect
import itertools
from functools import partial
from multiprocessing import Pool
import os
import sys
from timeit import default_timer as now

from Bio import SeqIO
import h5py
import numpy as np
import pysam

from medaka.common import (yield_compressed_pairs, Sample, lengths_to_rle, rle,
                           Region, chunk_samples, write_samples_to_hdf,
                           segment_limits, decoding, encoding,
                           _gap_, _alphabet_, _feature_opt_path_, _feature_decoding_path_,
                           get_pairs, get_pairs_with_hp_len, seq_to_hp_lens,
                           write_yaml_data, load_yaml_data, sample_to_x_y, gen_train_batch,
                           _feature_batches_path_, _label_batches_path_, _label_counts_path_,
                           _label_decod_path_,)

from medaka.labels import TruthAlignment
import libmedaka


import logging
logger = logging.getLogger(__name__)


def pileup_counts(region, bam):
    """Create pileup counts feature array for region.

    :param region: `Region` object
    :param bam: .bam file with alignments.

    :returns: pileup counts array, reference positions, insertion postions
    """
    # htslib start is 1-based, Region object is 0-based
    region_str = '{}:{}-{}'.format(region.ref_name, region.start + 1, region.end)

    ffi, lib = libmedaka.ffi, libmedaka.lib
    counts = lib.calculate_pileup(
        region_str.encode(), bam.encode()
    )

    size_sizet = np.dtype(np.uintp).itemsize
    np_counts = np.frombuffer(ffi.buffer(
        counts.counts, size_sizet * counts.n_cols * 11),
        dtype=np.uintp
    ).reshape(counts.n_cols, 11).copy()

    positions = np.empty(counts.n_cols, dtype=[('major', int), ('minor', int)])
    np.copyto(positions['major'],
        np.frombuffer(ffi.buffer(
        counts.major, size_sizet * counts.n_cols),
        dtype=np.uintp
    ))
    np.copyto(positions['minor'],
        np.frombuffer(ffi.buffer(
        counts.minor, size_sizet * counts.n_cols),
        dtype=np.uintp
    ))

    lib.destroy_plp_data(counts)
    return np_counts, positions


class FeatureEncoder(object):
    _ref_modes_ = ['onehot', 'base_length', 'index', None]
    _norm_modes_ = ['total', 'fwd_rev', None]


    def __init__(self, ref_mode:str=None, max_hp_len:int=10,
                 log_min:int=None, normalise:str='total', with_depth:bool=False,
                 consensus_as_ref:bool=False, is_compressed:bool=True):
        """Class to support multiple feature encodings

        :param ref_mode: how to represent the reference.
        :param max_hp_len: longest homopolymer run which can be represented, longer runs will be truncated.
        :param log_min: take log10 of counts/fractions and set zeros to 10**log_min.
        :param normalise: how to normalise the data.
        :param with_depth: whether to include a feature describing the total depth.
        :param consensus_as_ref: whether to use a naive max-count consensus instead of the reference.
        :param is_compressed: whether to use HP compression. If false, treat as uncompressed.

        """
        self.ref_mode = ref_mode
        self.consensus_as_ref = consensus_as_ref
        self.max_hp_len = max_hp_len
        self.log_min = log_min
        self.normalise = normalise
        self.feature_dtype = np.float32 if (self.normalise is not None or self.log_min is not None) else np.uint64
        self.with_depth = with_depth
        self.is_compressed = is_compressed
        self.logger = logging.getLogger('FEncoder')

        if self.ref_mode not in self._ref_modes_:
            raise ValueError('ref_mode={} is not one of {}'.format(self.ref_mode, self._ref_modes_))
        if self.normalise not in self._norm_modes_:
            raise ValueError('normalise={} is not one of {}'.format(self.normalise, self._norm_modes_))

        opts = inspect.signature(FeatureEncoder.__init__).parameters.keys()
        opts = {k:getattr(self, k) for k in opts if k != 'self'}
        self.logger.info("Creating features with: {}".format(opts))

        # set up one-hot encoding of read run lengths
        read_decoding = [k for k in itertools.product(
            (True, False), _alphabet_, range(1, max_hp_len + 1))]
        # forward and reverse gaps
        read_decoding += [(True, None, 1), (False, None, 1)]

        if self.ref_mode == 'onehot':
            ref_decoding = [('ref', b, l) for b, l in itertools.product(
                alphabet, range(1, max_hp_len + 1))]
            ref_decoding.append(('ref', _gap_, 1))  # gaps
        elif self.ref_mode == 'base_length':
            ref_decoding = ['ref_base', 'ref_length']
            self.ref_base_encoding = {b:i for i, b in enumerate(_alphabet_ + _gap_)}
        elif self.ref_mode == 'index':
            ref_decoding = ['ref_index']
        else:
            ref_decoding = []

        self.decoding = tuple(read_decoding + ref_decoding)
        if self.with_depth:
            self.decoding = self.decoding + ('depth',)
        self.encoding = OrderedDict(((a, i) for i, a in enumerate(self.decoding)))


    def process_ref_seq(self, ref_name, ref_fq):
        """Translate a sequence to RLE or truncated homopolymer form if required.

        :param ref_name: str, name of contig within `ref_fq`.
        :param ref_fq: path to reference fastq, or `SeqIO.index` obj.
        """
        if self.is_compressed:  # get (compressed) rle_encoded HP len from fq
            if ref_fq is None:
                raise ValueError('If homopolymers have been compressed, ref_fq must be provided')
            return get_runs_from_fastq(ref_fq, ref_name)
        elif self.max_hp_len > 1:  # get (uncompressed) hp_lens from fq
            if ref_fq is None:
                raise ValueError('If max_hp_len > 1, ref_fq must be provided')
            if isinstance(ref_fq, str):
                ref_fq = SeqIO.index(ref_fq, 'fastq')
            read = ref_fq[ref_name]
            return seq_to_hp_lens(read.seq)
        else:
            return None


    def bam_to_sample_c(self, reads_bam, region):
        """Converts a section of an alignment pileup (as shown
        by e.g. samtools tview) to a base frequency feature array

        :param reads_bam: (sorted indexed) bam with read alignment to reference
        :param region: `Region` object with ref_name, start and end attributes.
        :param start: starting position within reference
        :param end: ending position within reference
        :returns: `Sample` object
        """
        assert self.ref_mode is None
        assert not self.consensus_as_ref
        assert self.max_hp_len == 1
        assert self.log_min is None
        assert self.normalise == 'total' or self.normalise is None
        assert not self.with_depth
        assert not self.is_compressed

<<<<<<< HEAD
        counts, positions = pileup_counts(region.name, reads_bam)
=======
        counts, positions = pileup_counts(region, reads_bam)
>>>>>>> ecb27ae8
        # get rid of first counts row (counts of alternative bases)
        counts = counts[:, 1:]

        depth = np.sum(counts, axis=1)

        # we don't have counts for reads which don't have an insertion
        # so we have to take the depth at major positions
        minor_inds = np.where(positions['minor'] > 0)
        major_pos_at_minor_inds = positions['major'][minor_inds]
        major_ind_at_minor_inds = np.searchsorted(positions['major'], major_pos_at_minor_inds, side='left')
        depth[minor_inds] = depth[major_ind_at_minor_inds]

        if self.normalise == 'total':
            # normalise counts by total depth
            feature_array = counts / depth.reshape((-1, 1))
        else:
            feature_array = counts

        feature_array = feature_array.astype(self.feature_dtype)

        sample = Sample(ref_name=region.ref_name, features=feature_array,
                        labels=None, ref_seq=None,
                        positions=positions, label_probs=None)

        self.logger.info('Processed {} (median depth {})'.format(sample.name, np.median(depth)))
        return sample


<<<<<<< HEAD
    def bam_to_sample(self, reads_bam, region, reference=None, read_fraction=None):
=======
    def bam_to_sample(self, reads_bam, region, ref_rle_fq, read_fraction=None, force_py=False):
>>>>>>> ecb27ae8
        """Converts a section of an alignment pileup (as shown
        by e.g. samtools tview) to a base frequency feature array

        :param reads_bam: (sorted indexed) bam with read alignment to reference
        :param region: `Region` object with ref_name, start and end attributes.
<<<<<<< HEAD
        :param reference: reference `.fasta`, should correspond to `bam`.
        :param read_fraction: fraction of reads to use, if `None` use all.
=======
        :param ref_rle_fq: result of `process_ref_seq`
        :param force_py: bool, if True, force use of python code (rather than c library).
>>>>>>> ecb27ae8
        :returns: `Sample` object
        """

        ref_rle = self.process_ref_seq(region.ref_name, reference)

        # Try to use fast c function if we can, else fall back on this function
<<<<<<< HEAD
        if ref_rle is None and read_fraction is None:
=======
        if not force_py and (ref_rle_fq is None and read_fraction is None):
>>>>>>> ecb27ae8
            try:
                return self.bam_to_sample_c(reads_bam, region)
            except Exception as e:
                self.logger.info('Could not process sample with bam_to_sample_c, using python code instead.\n({}).'.format(e))
                pass

        if self.is_compressed:
            aln_to_pairs = partial(yield_compressed_pairs, ref_rle=ref_rle)
        elif self.max_hp_len == 1:
            aln_to_pairs = get_pairs
        else:
            aln_to_pairs = partial(get_pairs_with_hp_len, ref_seq=ref_rle)

        # accumulate data in dicts
        aln_counters = defaultdict(Counter)
        ref_bases = dict()
        with pysam.AlignmentFile(reads_bam, 'rb') as bamfile:
            n_aln = bamfile.count(region.ref_name, region.start, region.end)
            #print('{} reads aligned to ref segment.'.format(n_aln))
            aln_reads = bamfile.fetch(region.ref_name, region.start, region.end)
            if read_fraction is not None:
                low, high = read_fraction
                np.random.seed((int(now()) * region.start) % 2**32)
                fraction = ((high - low) * np.random.random_sample(1) + low)[0]
                aln_reads = [a for a in aln_reads]
                n_reads = len(aln_reads)
                n_reads_to_keep = max(int(fraction * n_reads), 1)
                replace = n_reads_to_keep > n_reads
                msg = "Resampling (replace {}) from {} to {} ({:.3f}) for {}"
                self.logger.debug(msg.format(replace, n_reads, n_reads_to_keep, fraction, region))
                aln_reads = np.random.choice(aln_reads, n_reads_to_keep, replace=replace)

            start = region.start
            end = region.end
            if start is None:
                start = 0
            if end is None:
                end = float('Inf')

            for aln in aln_reads:
                reverse = aln.is_reverse
                pairs = aln_to_pairs(aln)
                ins_count = 0
                for pair in itertools.dropwhile(lambda x: (x.rpos is None)
                                                or (x.rpos < start), pairs):
                    if ((pair.rpos == aln.reference_end - 1) or
                        (pair.rpos is not None and pair.rpos >= end)):
                        break
                    if pair.rpos is None:
                        ins_count += 1
                    else:
                        ins_count = 0
                        current_pos = pair.rpos

                    (aln_counters[(current_pos, ins_count)]
                    [self.encoding[reverse, pair.qbase, min(pair.qlen, self.max_hp_len)]]) += 1

                    ref_base = pair.rbase.upper() if pair.rbase is not None else '*'
                    ref_bases[(current_pos, ins_count)] = (ref_base, pair.rlen)

            # create feature array
            aln_cols = len(aln_counters)
            feature_len = len(self.encoding)
            feature_array = np.zeros(shape=(aln_cols, feature_len), dtype=self.feature_dtype)
            if self.log_min is not None:
                feature_array.fill(np.nan)
            ref_array = np.empty(shape=(aln_cols), dtype=[('base', int), ('run_length', int)])
            positions = np.empty(aln_cols, dtype=[('major', int),
                                                ('minor', int)])
            depth_array = np.empty(shape=(aln_cols), dtype=int)

            # keep track of which features are for fwd/rev reads
            fwd_feat_inds = [self.encoding[k] for k in self.encoding.keys() if not k[0]]
            rev_feat_inds = [self.encoding[k] for k in self.encoding.keys() if k[0]]

            for i, ((pos, counts), (_, (ref_base, ref_len))) in \
                    enumerate(zip(sorted(aln_counters.items()),
                                sorted(ref_bases.items()))):
                positions[i] = pos
                ref_array[i] = (encoding[ref_base], ref_len)
                for j in counts.keys():
                    feature_array[i, j] = counts[j]

                if self.consensus_as_ref:
                    cons_i = np.argmax(feature_array[i])
                    cons_is_reverse, cons_base, cons_length = self.decoding[cons_i]
                    ref_base = cons_base if cons_base is not None else _gap_
                    ref_len = cons_length


                if positions[i]['minor'] == 0:
                    major_depth = sum(counts.values())
                    major_depth_fwd = sum((counts[i] for i in fwd_feat_inds))
                    major_depth_rev = sum((counts[i] for i in rev_feat_inds))
                    assert major_depth_fwd + major_depth_rev == major_depth

                if self.normalise is not None:
                    if self.normalise == 'total':
                        feature_array[i, :] /= max(major_depth, 1)
                    elif self.normalise == 'fwd_rev':
                        # normalize fwd and reverse seperately
                        feature_array[i, fwd_feat_inds] /= max(major_depth_fwd, 1)
                        feature_array[i, rev_feat_inds] /= max(major_depth_rev, 1)

                depth_array[i] = major_depth

                if self.with_depth:
                    feature_array[i, self.encoding['depth']] = depth_array[i]

                if self.log_min is not None:  # counts/proportions and depth will be normalised
                # when we take log of probs, make it easier for network by keeping all log of
                # probs positive. add self.log_min to any log probs so they are positive,
                # if self.log_min is 10, we can cope with depth up to 10**9
                    feature_array[i, :] = np.log10(feature_array[i, :],
                                                   out=feature_array[i, :])
                    feature_array[i, :] += self.log_min
                    feature_array[i, :] = np.nan_to_num(feature_array[i, :], copy=False)

                if self.ref_mode == 'onehot':
                    feature_array[i, self.encoding[('ref', str(ref_base), int(ref_len))]] = 1
                elif self.ref_mode == 'base_length':
                    feature_array[i, self.encoding['ref_base']] = self.ref_base_encoding[ref_base]
                    feature_array[i, self.encoding['ref_length']] = ref_len
                elif self.ref_mode == 'index':
                    # index of count which ref would contribute to were it a read
                    feature_array[i, self.encoding['ref_index']] = self.encoding[(False, min(ref_len, self.max_hp_len), ref_base)]

            sample = Sample(ref_name=region.ref_name, features=feature_array,
                            labels=None, ref_seq=ref_array,
                            positions=positions, label_probs=None)
            self.logger.info('Processed {} (median depth {})'.format(sample.name, np.median(depth_array)))

            return sample


    def bams_to_training_samples(self, truth_bam, bam, region, reference=None, read_fraction=None):
        """Prepare training data chunks.

        :param truth_bam: .bam file of truth aligned to ref to generate labels.
        :param bam: input .bam file.
        :param region: `Region` obj.
            the reference will be parsed.
        :param reference: reference `.fasta`, should correspond to `bam`.

        :returns: tuple of `Sample` objects (one item for each input bam) for
            each chunk.

        .. note:: Chunks might be missing if `truth_bam` is provided and
            regions with multiple mappings were encountered.

        """


        ref_rle = self.process_ref_seq(region.ref_name, reference)

        # filter truth alignments to restrict ourselves to regions of the ref where the truth
        # in unambiguous
        alignments = TruthAlignment.bam_to_alignments(truth_bam, region.ref_name, start=region.start, end=region.end)
        filtered_alignments = TruthAlignment.filter_alignments(alignments, start=region.start, end=region.end)
        if len(filtered_alignments) == 0:
            self.logger.info("Filtering removed all alignments of truth to ref from {}.".format(region))

        samples = []
        for aln in filtered_alignments:
            mock_compr = self.max_hp_len > 1 and not self.is_compressed
            truth_pos, truth_labels = aln.get_positions_and_labels(ref_compr_rle=ref_rle, mock_compr=mock_compr,
                                                                   is_compressed=self.is_compressed, rle_dtype=True)
            sample = self.bam_to_sample(bam, Region(region.ref_name, aln.start, aln.end), ref_rle, read_fraction=read_fraction)
            # Create labels according to positions in pileup
            pad = (encoding[_gap_], 1) if len(truth_labels.dtype) > 0 else encoding[_gap_]
            padder = itertools.repeat(pad)
            position_to_label = defaultdict(padder.__next__,
                                            zip([tuple(p) for p in truth_pos],
                                                [a for a in truth_labels]))
            padded_labels = np.fromiter((position_to_label[tuple(p)] for p in sample.positions),
                                            dtype=truth_labels.dtype, count=len(sample.positions))

            sample = sample._asdict()
            sample['labels'] = padded_labels
            samples.append(Sample(**sample))
        return tuple(samples)


def alphabet_filter(sample_gen, alphabet=None, filter_labels=True, filter_ref_seq=True):
    """Skip chunks in which labels and/or ref_seq contain bases not in `alphabet`.

    :param sample_gen: generator of `Sample` named tuples.
    :param alphabet: set of str of allowed bases. If None, automatically generated from decoding.
    :param filter_labels: bool, whether to filter on labels.
    :param filter_ref_seq: bool, whether to filter on ref_seq.

    :yields: `Sample` named tuples.
    """
    if alphabet is None:
        alphabet = set([c for c in _alphabet_ + _gap_])
    logging.debug("Alphabet filter: alphabet: {}".format(alphabet))

    alphabet = set([encoding[c] for c in alphabet])

    def _find_bad_bases(s, field, alphabet):
        seq_rle = getattr(s, field)
        bases = set(np.unique(seq_rle['base']))
        if not bases.issubset(alphabet):
            diff = [decoding[i] for i in bases - alphabet]
            msg = "Skipping {}:{}-{} ({} bases) due to {} {}"
            pos = s.positions
            logger.info(msg.format(s.ref_name, pos['major'][0], pos['major'][-1],
                                   len(pos), field, diff))
            return True

    for s in sample_gen:
        if filter_labels and s.labels is not None and _find_bad_bases(s, 'labels', alphabet):
            continue
        if filter_ref_seq and s.ref_seq is not None and _find_bad_bases(s, 'ref_seq', alphabet):
            continue
        yield s


class SampleGenerator(object):

    def __init__(self, bam, region, model, rle_ref=None, truth_bam=None, read_fraction=None, chunk_len=1000, chunk_overlap=200):
        """Generate chunked inference (or training) samples.

        :param bam: `.bam` containing alignments from which to generate samples.
        :param region: a `Region` for which to generate samples. 
        :param model: a medaka model.
        :param truth_bam: a `.bam` containing alignment of truth sequence to
            `reference` sequence. Required only for creating training chunks.
        :param reference: reference `.fasta`, should correspond to `bam`.

        """
        self.logger = logging.getLogger("Sampler")
        self.sample_type = "training" if truth_bam is not None else "consensus"
        self.logger.info("Initializing sampler for {} or region {}.".format(self.sample_type, region))
        self.fencoder = FeatureEncoder(**load_yaml_data(model, _feature_opt_path_))

        self.bam = bam
        self.region = region
        self.model = model
        self.rle_ref = rle_ref
        self.truth_bam = truth_bam
        self.read_fraction = read_fraction
        self.chunk_len = chunk_len
        self.chunk_overlap = chunk_overlap
        self._source = None # the base data to be chunked

        #TODO: check reference has been given if model/feature encoder requires it


    def _fill_features(self):
        if self._source is None:
            t0 = now()
            if self.truth_bam is not None:
                self._source = self.fencoder(bams_to_training_samples(
                    self.truth_bam, self.bam, self.region, self.rle_ref,
                    self.read_fraction))
            else:
                self._source = self.fencoder.bam_to_sample(
                    self.bam, self.region, self.rle_ref, self.read_fraction)
            t1 = now()
            self.logger.info("Took {}s to make/check features.".format(t1-t0))


    @property
    def samples(self):
        self._fill_features()
        if len(self._source.positions) < self.chunk_len:
            msg = "Region {} is smaller than inference chunk len.".format(
                self.region)
            self.logger.critical(msg)
            raise ValueError(msg)

        self.logger.debug(
            "Chunking pileup data into {} columns with overlap of {}.".format(
            self.chunk_len, self.chunk_overlap))
        chunks = self._source.chunks(chunk_len=self.chunk_len, overlap=self.chunk_overlap)
        yield from alphabet_filter(chunks)


def _process_region(region_getter, filter, chunker, s2xy, region_getter_kwargs):
    region = region_getter(**region_getter_kwargs)
    gen = filter(chunker(region))
    return [s2xy(s) for s in gen]


def get_label_encoding(max_label_len):
    """Get label encodings for a given maximum label length.

    :param max_label_len: int, maximum label length.

    :returns: (label_encoding, label_decoding_strs)
        label_encoding: {(int encoded base, int run length): int label encoding}.
        label_decoding_strs: list of str of label decodings.

    >>> get_label_encoding(2)
    ({(5, 1): 0,
      (5, 2): 1,
      (6, 1): 2,
      (6, 2): 3,
      (7, 1): 4,
      (7, 2): 5,
      (8, 1): 6,
      (8, 2): 7,
      (0, 1): 8,
      },
      ['A', 'AA', 'C', 'CC', 'G', 'GG', 'T', 'TT', '*']
    )

    """
    encoded_bases = [encoding[b] for b in _alphabet_]
    label_decoding = [ (b, l) for b, l in itertools.product(encoded_bases,
                                                      range(1, max_label_len + 1))]
    label_decoding.append((encoding[_gap_], 1))  # gaps
    label_encoding = {t: i for i, t in enumerate(label_decoding)}
    label_decoding_strs = [l * decoding[b] for (b,l) in label_decoding]
    return label_encoding, label_decoding_strs


def training_batches(args):
    if args.truth is None:
        raise ValueError('If creating training batches, a truth bam must be provided.')
    mapper = Pool(args.threads).imap_unordered if args.threads > 1 else map

    regions = _get_regions(args.bam, args.regions)


    if args.model is not None:
        fe_kwargs = load_yaml_data(args.model, _feature_opt_path_)
    else:
        fe_kwargs = dict()
    fe = FeatureEncoder(**fe_kwargs)

    reg_str = '\n'.join(['\t\t\t{}'.format(r) for r in regions])
    logging.info('Got regions:\n{}'.format(reg_str))

    chunked_regions = [Region(region.ref_name, start, end)
                       for region in regions
                       for start, end in segment_limits(region.start, region.end,
                                                        segment_len=10*args.chunk_len,
                                                        overlap_len=5*args.chunk_ovlp)]

    unique_refs = set((region.ref_name for region in regions))
    ref_rles = {r: fe.process_ref_seq(r, args.reference) for r in unique_refs}

    rg = partial(fe.bams_to_training_samples, args.truth, args.bam, read_fraction=args.read_fraction)
    chunker = partial(chunk_samples, chunk_len=args.chunk_len, overlap=args.chunk_ovlp)

    label_encoding, label_decoding = get_label_encoding(args.max_label_len)
    s2xy = partial(sample_to_x_y, encoding=label_encoding, max_label_len=args.max_label_len)

    f = partial(_process_region, rg, alphabet_filter, chunker, s2xy)

    np.random.shuffle(chunked_regions)  # shuffle in place
    kwargs_gen = ({'region': r, 'ref_rle': ref_rles[r.ref_name]} for r in chunked_regions)
    region_gen = mapper(f, kwargs_gen)
    xy_tups = (xy for xy_chunk in region_gen for xy in xy_chunk)

    labels_counter = Counter()

    with h5py.File(args.output, 'w') as hdf:
        for i, (x_batch, y_batch) in enumerate(gen_train_batch(xy_tups, batch_size=args.batch_size)):
            unique, counts = np.lib.arraysetops.unique(y_batch, return_counts=True)
            labels_counter.update(dict(zip(unique, counts)))
            hdf['{}/{}'.format(_feature_batches_path_, i)] = x_batch
            hdf['{}/{}'.format(_label_batches_path_, i)] = y_batch

    # write feature options to file, so we can later check model and features
    # are compatible and label counts, so we can weight labels by inverse counts.
    to_save = {_feature_opt_path_: fe_kwargs,
               _feature_decoding_path_: fe.decoding,
               _label_counts_path_: labels_counter,
               _label_decod_path_: label_decoding}
    for fname in (args.output, args.output + '.yml'):
        write_yaml_data(fname, to_save)




# read / reference fasta / fastq compression

_scores_ = '!"#$%&\'()*+,-./0123456789:;<=>?@ABCDEFGHIJKLMNOPQRSTUVWXYZ[\]^_`abcdefghijklmnopqrstuvwxyz{|}~'


def get_runs_from_fastq(fastq, ref_name):
    """Get run length encoding of a read.
    :param fastq: str, path to fastq file or `SeqIO.index` object.
    :param ref_name: str, name of read with fastq.
    :returns: structured `numpy.ndarray` with dtype=[('start', int), ('length', int)].
    """
    if isinstance(fastq, str):
        fastq = SeqIO.index(fastq, 'fastq')
    read = fastq[ref_name]
    lengths = read.letter_annotations['phred_quality']
    return lengths_to_rle(lengths)


def compress_seq(read):
    """Compress homopolymers within a basecall, encoding their lengths in qscores.

    :param read: `Bio.SeqRecord.SeqRecord` object
    :returns: (str read.description,
               str compressed sequence,
               str qscores,
               structured array with fields `start`, `length`, and `value`).
    """
    seq_array = np.fromiter(read.seq, dtype='U1', count=len(read.seq))
    runs = rle(seq_array, low_mem=True)
    compressed_seq = ''.join(runs['value'])
    # we can only encode up to a homopolymer length 93
    # if we want to the score decoding in pysam to correspond to counts
    # (we could get to 94 if we make score zero correspond to count 1).
    is_too_long = runs['length'] >= len(_scores_)
    if np.any(is_too_long):
        logging.warning('Some homopolymers in {} are longer than the longest supported length\n'.format(read.name))
        inds = np.where(is_too_long)
        runs['length'][inds] = len(_scores_) - 1
    compressed_scores = ''.join([ _scores_[run['length']] for run in runs])
    return read.description, compressed_seq, compressed_scores, runs


def compress(args):
    if args.output is None:
        fh = sys.stdout
    else:
        fh = open(args.output, 'w')

    formats = {'a': 'fasta', 'q': 'fastq'}
    if args.input[-1] not in formats:
        msg='Could not guess file format of {}, rename to .f(ast)a/.f(ast)q'
        raise KeyError(msg.format(args.input))

    reads = SeqIO.parse(args.input, formats[args.input[-1]])
    if args.threads > 1:
        pool = Pool(args.threads)
        compressed = pool.imap(compress_seq, reads)
    else:
        compressed = (compress_seq(r) for r in reads)

    t0 = now()
    for description, compressed_seq, compressed_scores, runs in compressed:
        fh.write('@{}\n{}\n'.format(description, compressed_seq))
        fh.write('{}\n{}\n'.format('+', compressed_scores))
    t1 = now()
    logging.info('Compressing {} took {:.3f}s.'.format(args.input, t1 - t0))

    if args.output is not None:
        fh.close()
<|MERGE_RESOLUTION|>--- conflicted
+++ resolved
@@ -168,11 +168,7 @@
         assert not self.with_depth
         assert not self.is_compressed
 
-<<<<<<< HEAD
-        counts, positions = pileup_counts(region.name, reads_bam)
-=======
         counts, positions = pileup_counts(region, reads_bam)
->>>>>>> ecb27ae8
         # get rid of first counts row (counts of alternative bases)
         counts = counts[:, 1:]
 
@@ -201,34 +197,22 @@
         return sample
 
 
-<<<<<<< HEAD
-    def bam_to_sample(self, reads_bam, region, reference=None, read_fraction=None):
-=======
-    def bam_to_sample(self, reads_bam, region, ref_rle_fq, read_fraction=None, force_py=False):
->>>>>>> ecb27ae8
+    def bam_to_sample(self, reads_bam, region, reference=None, read_fraction=None, force_py=False):
         """Converts a section of an alignment pileup (as shown
         by e.g. samtools tview) to a base frequency feature array
 
         :param reads_bam: (sorted indexed) bam with read alignment to reference
         :param region: `Region` object with ref_name, start and end attributes.
-<<<<<<< HEAD
         :param reference: reference `.fasta`, should correspond to `bam`.
         :param read_fraction: fraction of reads to use, if `None` use all.
-=======
-        :param ref_rle_fq: result of `process_ref_seq`
         :param force_py: bool, if True, force use of python code (rather than c library).
->>>>>>> ecb27ae8
         :returns: `Sample` object
         """
 
         ref_rle = self.process_ref_seq(region.ref_name, reference)
 
         # Try to use fast c function if we can, else fall back on this function
-<<<<<<< HEAD
-        if ref_rle is None and read_fraction is None:
-=======
-        if not force_py and (ref_rle_fq is None and read_fraction is None):
->>>>>>> ecb27ae8
+        if not force_py and (ref_rle is None and read_fraction is None):
             try:
                 return self.bam_to_sample_c(reads_bam, region)
             except Exception as e:
