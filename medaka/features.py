"""Creation of neural network input features."""
import abc
from collections import defaultdict
import concurrent.futures
import inspect
import itertools
import os
from timeit import default_timer as now

import numpy as np

import libmedaka
import medaka.common
import medaka.datastore
import medaka.labels


def __plp_data_to_numpy(plp_data, n_rows):
    """Create numpy representation of feature data.

    Copy the feature matrix and alignment column names from a
    `plp_data` structure returned from C library function calls.

    :param plp_data: a cffi proxy to a `plp_data*` pointer
    :param nrows: the number of rows in the plp_data.matrix (the number
        of elements in the feature per pileup column).

    :returns: pileup counts numpy array, reference positions

    """
    ffi = libmedaka.ffi
    size_sizet = np.dtype(np.uintp).itemsize
    np_counts = np.frombuffer(ffi.buffer(
        plp_data.matrix, size_sizet * plp_data.n_cols * n_rows),
        dtype=np.uintp
    ).reshape(plp_data.n_cols, n_rows).copy()

    positions = np.empty(plp_data.n_cols, dtype=[
        ('major', int), ('minor', int)])
    np.copyto(
        positions['major'], np.frombuffer(
            ffi.buffer(plp_data.major, size_sizet * plp_data.n_cols),
            dtype=np.uintp))
    np.copyto(
        positions['minor'],
        np.frombuffer(ffi.buffer(
            plp_data.minor, size_sizet * plp_data.n_cols), dtype=np.uintp))
    return np_counts, positions


def __enforce_pileup_chunk_contiguity(pileups):
    """Split and join ordered pileup chunks to ensure contiguity.

    :param pileups: iterable of (counts, pileups) as constructed by
        `__plp_data_to_numpy`.

    :returns: a list of reconstituted (counts, pileups) where discontinuities
        in the inputs cause breaks and abutting inputs are joined.

    """
    split_results = list()
    # First pass: need to check for discontinuities within chunks,
    # these show up as >1 changes in the major coordinate
    for counts, positions in pileups:
        move = np.ediff1d(positions['major'])
        gaps = np.where(move > 1)[0] + 1
        if len(gaps) == 0:
            split_results.append((counts, positions))
        else:
            start = 0
            for i in gaps:
                split_results.append((counts[start:i], positions[start:i]))
                start = i
            split_results.append((counts[start:], positions[start:]))

    # Second pass: stitch abutting chunks together, anything not neighbouring
    # is kept separate whether it came from the same chunk originally or not
    def _finalize_chunk(c_buf, p_buf):
        chunk_counts = np.concatenate(c_buf)
        chunk_positions = np.concatenate(p_buf)
        return chunk_counts, chunk_positions

    counts_buffer, positions_buffer = list(), list()
    chunk_results = list()
    last = None
    for counts, positions in split_results:
        if len(positions) == 0:
            continue
        first = positions['major'][0]
        if len(counts_buffer) == 0 or first - last == 1:
            # new or contiguous
            counts_buffer.append(counts)
            positions_buffer.append(positions)
            last = positions['major'][-1]
        else:
            # discontinuity
            chunk_results.append(_finalize_chunk(
                counts_buffer, positions_buffer))
            counts_buffer = [counts]
            positions_buffer = [positions]
            last = positions['major'][-1]
    if len(counts_buffer) != 0:
        chunk_results.append(_finalize_chunk(counts_buffer, positions_buffer))
    return chunk_results


def pileup_counts(
        region, bam, dtype_prefixes=None, region_split=100000, workers=8,
        tag_name=None, tag_value=None, keep_missing=False, num_qstrat=1):
    """Create pileup counts feature array for region.

    :param region: `medaka.common.Region` object
    :param bam: .bam file with alignments.
    :param dtype_prefixes: prefixes for query names which to separate counts.
        If `None` (or of length 1), counts are not split.
    :param region_split: largest region to process in single thread.
    :param workers: worker threads for calculating pileup.
    :param tag_name: two letter tag name by which to filter reads.
    :param tag_value: integer value of tag for reads to keep.
    :param keep_missing: whether to keep reads when tag is missing.
    :param num_qstrat: number of layers for qscore stratification.

    :returns: pileup counts array, reference positions, insertion postions
    """
    ffi, lib = libmedaka.ffi, libmedaka.lib

    if dtype_prefixes is None or isinstance(dtype_prefixes, str) \
            or len(dtype_prefixes) == 1:
        num_dtypes, dtypes = 1, ffi.NULL
    else:
        num_dtypes = len(dtype_prefixes)
        _dtypes = [ffi.new("char[]", d.encode()) for d in dtype_prefixes]
        dtypes = ffi.new("char *[]", _dtypes)

    if tag_name is None:
        tag_name = ffi.new("char[2]", "".encode())
        tag_value = 0
        keep_missing = False
    elif len(tag_name) != 2:
        raise ValueError("'tag_name' must be a length-2 string.")
    else:
        tag_name = ffi.new("char[2]", tag_name.encode())
    featlen = lib.featlen

    def _process_region(reg):
        # htslib start is 1-based, medaka.common.Region object is 0-based
        region_str = '{}:{}-{}'.format(reg.ref_name, reg.start + 1, reg.end)

        counts = lib.calculate_pileup(
            region_str.encode(), bam.encode(), num_dtypes, dtypes, num_qstrat,
            tag_name, tag_value, keep_missing
        )
        np_counts, positions = __plp_data_to_numpy(
            counts, featlen * num_dtypes * num_qstrat)
        lib.destroy_plp_data(counts)
        return np_counts, positions

    # split large regions for performance
    regions = region.split(region_split)
    with concurrent.futures.ThreadPoolExecutor(max_workers=workers) \
            as executor:
        results = executor.map(_process_region, regions)
        chunk_results = __enforce_pileup_chunk_contiguity(results)

    return chunk_results


def pileup_counts_norm_indices(dtypes, num_qstrat=1):
    """Calculate feature vector normalization groups.

    Calculates (per-datatype, per-read-orientation) locations of bases in
    `pileup_counts` output for the purpose of various normalization
    strategies.

    e.g. For two datatype the feature vector is counts of bases:
    (acgtACGTdDacgtACGTdD), i.e. the first datatype followed by
    the second, and where lowercase denotes reverse reads and the
    base ordering is defined in the library consts `plp_bases`. The
    resultant dictionary contains entries such as:
    (datatype1, False):[4,5,6,7,9], for the datatype1 forward bases.

    :param dtypes: list of datatype names.
    :param num_qstrat: number of layers for qscore stratification.

    :returns: a dictionary of the form
        `{(datatype, is_rev): [base1_index, base2_index, ...]}`.
    """
    ffi, lib = libmedaka.ffi, libmedaka.lib
    plp_bases = lib.plp_bases
    featlen = lib.featlen

    indices = defaultdict(list)
    codes = ffi.string(plp_bases).decode()
    assert len(codes) == featlen
    # from the C code:

    #     pileup->matrix[major_col + featlen * dtype * num_qstrat + \
    #     featlen * qstrat + base_i] += 1;
    # where j is the insert index, so feature is ordered: datatype > base
    for dti, dt in enumerate(dtypes):
        for qindex in range(num_qstrat):
            for base_i, code in enumerate(codes):
                is_rev = code.islower()
                indices[dt, is_rev].append(
                    base_i + dti * num_qstrat * len(codes) +
                    qindex * len(codes))

    return dict(indices)


class BaseFeatureEncoder(abc.ABC):
    """Base class for creation of feature arrays from a `.bam` file."""

    @abc.abstractmethod
    def __init__(*args, **kwargs):
        """Initialize feature encoder."""
        # This is expected to be defined in all derived classes
        pass

    @abc.abstractmethod
    def _pileup_function(self, region, reads_bam):
        # Called to create pileup matrix and position arrays
        pass

    @abc.abstractmethod
    def _post_process_pileup(self, matrix, positions, region):
        # A chance to mutate the output of pileup_function
        pass

    @abc.abstractmethod
    def bams_to_training_samples(
            self, truth_bam, bam, region, label_scheme, truth_haplotag=None):
        """Create labelled samples, should internally call bam_to_sample."""
        # TODO: should be moved outside this class?
        pass

    # this shouldn't be overridden
    def bam_to_sample(self, reads_bam, region):
        """Convert a section of an alignment pileup to a sample.

        :param reads_bam: (sorted indexed) bam with read alignment to reference
        :param region: `medaka.common.Region` object with ref_name, start and
            end attributes.

        :returns: `medaka.common.Sample` object

        """
        pileups = self._pileup_function(region, reads_bam)
        samples = list()
        for counts, positions in pileups:
            if len(counts) == 0:
                msg = (
                    'Pileup-feature is zero-length for {} indicating no '
                    'reads in this region.').format(region)
                self.logger.warning(msg)
                samples.append(
                    medaka.common.Sample(
                        ref_name=region.ref_name, features=None,
                        labels=None, ref_seq=None,
                        postions=positions, label_probs=None
                    )
                )
                continue
            samples.append(self._post_process_pileup(
                counts, positions, region))
        return samples


class CountsFeatureEncoder(BaseFeatureEncoder):
    """Create a pileup array of counts of observed bases."""

    _norm_modes_ = ['total', 'fwd_rev', None]
    feature_dtype = np.float32

    def __init__(
            self, normalise='total', dtypes=('',),
            tag_name=None, tag_value=None, tag_keep_missing=False):
        """Initialize creation of neural network input features.

        :param normalise: str, how to normalise the data.
        :param dtypes: iterable of str, read id prefixes of distinct data types
            that should be counted separately.
        :param tag_name: two letter tag name by which to filter reads.
        :param tag_value: integer value of tag for reads to keep.
        :param tag_keep_missing: whether to keep reads when tag is missing.

        """
        self.logger = medaka.common.get_named_logger('Feature')
        self.normalise = normalise
        self.dtypes = dtypes
        self.feature_indices = pileup_counts_norm_indices(self.dtypes)
        self.tag_name = tag_name
        self.tag_value = tag_value
        self.tag_keep_missing = tag_keep_missing

        if self.normalise not in self._norm_modes_:
            raise ValueError('normalise={} is not one of {}'.format(
                self.normalise, self._norm_modes_))

        # TODO: refactor/remove/move to base class.
        opts = inspect.signature(
            CountsFeatureEncoder.__init__).parameters.keys()
        opts = {k: getattr(self, k) for k in opts if k != 'self'}
        self.logger.debug("Creating features with: {}".format(opts))

    def _pileup_function(self, region, bam):
        return pileup_counts(
            region, bam,
            dtype_prefixes=self.dtypes,
            tag_name=self.tag_name, tag_value=self.tag_value,
            keep_missing=self.tag_keep_missing)

    def _post_process_pileup(self, counts, positions, region):
        # Normalise produced counts using chosen method.

        start, end = positions['major'][0], positions['major'][-1]
        # TODO investigate off-by-one
        if start != region.start or end + 1 != region.end:
            self.logger.warning(
                'Pileup counts do not span requested region, requested {}, '
                'received {}-{}.'.format(region, start, end)
            )

        # find the position index for parent major position of all minor
        # positions
        minor_inds = np.where(positions['minor'] > 0)
        major_pos_at_minor_inds = positions['major'][minor_inds]
        major_ind_at_minor_inds = np.searchsorted(
            positions['major'], major_pos_at_minor_inds, side='left')

        depth = np.sum(counts, axis=1)
        depth[minor_inds] = depth[major_ind_at_minor_inds]

        if self.normalise == 'total':
            # normalize counts by total depth at major position, since the
            # counts include deletions this is a count of spanning reads
            # max just to avoid div error
            feature_array = counts / np.maximum(1, depth).reshape((-1, 1))
        elif self.normalise == 'fwd_rev':
            # normalize forward and reverse and by dtype
            feature_array = np.empty_like(counts, dtype=self.feature_dtype)
            for (dt, is_rev), inds in self.feature_indices.items():
                dt_depth = np.sum(counts[:, inds], axis=1)
                dt_depth[minor_inds] = dt_depth[major_ind_at_minor_inds]
                # max just to avoid div err
                feature_array[:, inds] = \
                    counts[:, inds] / np.maximum(1, dt_depth).reshape((-1, 1))
        else:
            feature_array = counts
        feature_array = feature_array.astype(self.feature_dtype)

        sample = medaka.common.Sample(
            ref_name=region.ref_name, features=feature_array,
            labels=None, ref_seq=None,
            positions=positions, label_probs=None
        )
        self.logger.info('Processed {} (median depth {})'.format(
            sample.name, np.median(depth)))
        return sample

    def bams_to_training_samples(
            self, truth_bam, bam, region, label_scheme, truth_haplotag=None):
        """Prepare training data chunks.

        :param truth_bam: .bam file of truth aligned to ref to generate labels.
        :param bam: input .bam file.
<<<<<<< HEAD
        :param region: `medaka.common.Region` obj. the reference will be
            parsed.
        :param label_scheme: a `LabelScheme` determining required network
            outputs.
=======
        :param region: `medaka.common.Region` instance for region to process.
        :param label_scheme: a `LabelScheme` describing network outputs.
>>>>>>> cc2ac9e2
        :param truth_haplotag: two letter tag name used for grouping truth
            labels by haplotype.

        :returns: tuple of `medaka.common.Sample` objects.

        .. note:: Chunks might be missing if `truth_bam` is provided and
            regions with multiple mappings were encountered.

        """
        # Find truth alignments (with some filtering).
        alns = medaka.labels.TruthAlignment.bam_to_alignments(
            truth_bam, region, haplotag=truth_haplotag)
        if len(alns) == 0:
            self.logger.info(
                "Filtering and grouping removed all alignments "
                "of truth to ref from {}.".format(region))

        samples = []
        for aln in alns:
            # get labels from truth alignments.
            truth_pos, truth_labels = label_scheme.encode(aln)

            # get features from read alignment data
            aln_samples = self.bam_to_sample(bam, medaka.common.Region(
                region.ref_name, aln[0].start, aln[0].end))

            for sample in aln_samples:
                # create a label array that respects positions present
                # in the feature's position array (where single reads
                # may have inserted bases, creating minor postions absent
                # from the labels position array)
                shape = list(truth_labels.shape)
                shape[0] = len(sample.positions)
                padded_labels = np.full(shape, label_scheme.padding_vector,
                                        dtype=truth_labels.dtype)
                truth_inds = np.where(np.in1d(truth_pos, sample.positions))
                sample_inds = np.where(np.in1d(sample.positions, truth_pos))
                assert len(truth_inds[0]) == len(sample_inds[0])
                assert np.alltrue(
                    truth_pos[truth_inds] == sample.positions[sample_inds])

                padded_labels[sample_inds] = truth_labels[truth_inds]

                sample = sample._asdict()
                sample['labels'] = padded_labels
                samples.append(medaka.common.Sample(**sample))
        return tuple(samples)


class HardRLEFeatureEncoder(CountsFeatureEncoder):
    """Create a pileup array of counts of observed bases.

    Counts are segregated according to run lengths stored in the quality
    information of reads.
    """

    def __init__(
            self, normalise='total', dtypes=('', ), tag_name=None,
            tag_value=None, tag_keep_missing=False, num_qstrat=10):
        """Class to generate neural network input features.

        :param normalise: str, how to normalise the data.
        :param dtypes: iterable of str, read id prefixes of distinct data
            types that should be counted separately.
        :param tag_name: two letter tag name by which to filter reads.
        :param tag_value: integer value of tag for reads to keep.
        :param tag_keep_missing: whether to keep reads when tag is missing.
        :param num_qstrat: number of layers for qscore stratification.

        """
        self.num_qstrat = num_qstrat
        super().__init__(
            normalise, dtypes=dtypes, tag_name=tag_name, tag_value=tag_value,
            tag_keep_missing=tag_keep_missing)
        self.feature_indices = pileup_counts_norm_indices(
            self.dtypes, num_qstrat=self.num_qstrat)

    def _pileup_function(self, region, bam):
        return pileup_counts(
            region, bam,
            dtype_prefixes=self.dtypes,
            tag_name=self.tag_name, tag_value=self.tag_value,
            keep_missing=self.tag_keep_missing, num_qstrat=self.num_qstrat)


class SampleGenerator(object):
    """Orchestration of neural network inputs with chunking."""

    def __init__(self, bam, region, model, truth_bam=None, label_scheme=None,
                 truth_haplotag=None, chunk_len=1000,
                 chunk_overlap=200, tag_name=None, tag_value=None,
                 tag_keep_missing=False, enable_chunking=True):
        """Generate chunked inference (or training) samples.

        :param bam: `.bam` containing alignments from which to generate
            samples.
        :param region: a `medaka.common.Region` for which to generate samples.
        :param model: a medaka model.
        :param truth_bam: a `.bam` containing alignment of truth sequence to
            `reference` sequence. Required only for creating training chunks.
        :param label_scheme: a `LabelScheme` used for deriving training truth
            labels.
        :param truth_haplotag: two letter tag name used for grouping truth
            labels by haplotype.
        :param reference: reference `.fasta`, should correspond to `bam`.
        :param tag_name: two letter tag name by which to filter reads.
        :param tag_value: integer value of tag for reads to keep.
        :param tag_keep_missing: whether to keep reads when tag is missing.
        :param enable_chunking: when yielding samples, do so in chunks.

        """
        self.logger = medaka.common.get_named_logger("Sampler")
        self.sample_type = "training" if truth_bam is not None else "consensus"
        self.logger.info("Initializing sampler for {} of region {}.".format(
            self.sample_type, region))

        with medaka.datastore.DataStore(model) as ds:
            self.fencoder = ds.metadata['feature_encoder']
            self.fencoder.tag_name = tag_name
            self.fencoder.tag_value = tag_value
            self.fencoder.tag_keep_missing = tag_keep_missing

        self.bam = bam
        self.region = region
        self.model = model
        self.truth_bam = truth_bam
        self.label_scheme = label_scheme
        self.truth_haplotag = truth_haplotag
        self.chunk_len = chunk_len
        self.chunk_overlap = chunk_overlap
        self.enable_chunking = enable_chunking
        self._source = None  # the base data to be chunked
        self._quarantined = list()  # samples which are shorter than chunk size

        if self.truth_bam is not None and self.label_scheme is None:
            raise ValueError(
                "A `LabelScheme` must be given to create training data.")

    def _fill_features(self):
        if self._source is None:
            self._quarantined = None
            t0 = now()
            if self.truth_bam is not None:
                self._source = self.fencoder.bams_to_training_samples(
                    self.truth_bam, self.bam, self.region, self.label_scheme,
                    truth_haplotag=self.truth_haplotag)
            else:
                self._source = self.fencoder.bam_to_sample(
                    self.bam, self.region)
            t1 = now()
            self.logger.info("Took {:.2f}s to make features.".format(t1-t0))

    def _quarantine_sample(self, sample):
        """Add sample name and pileup width to a list."""
        # Note: the below assumes we haven't split a pileup on minor positions.
        # This should be the case: chunking on minor positions only occurs for
        # larger regions.
        start, _ = sample.first_pos
        end, _ = sample.last_pos
        end += 1  # end exclusive
        self._quarantined.append((
            medaka.common.Region(sample.ref_name, start, end), sample.size
        ))

    @property
    def samples(self):
        """List of (possibly) chunked samples."""
        self._fill_features()
        self._quarantined = list()
        all_data = []
        for source in self._source:
            if source.is_empty:
                continue
            if not self.enable_chunking:
                chunks = [source]
            else:
                if source.size < self.chunk_len:
                    msg = (
                        "Region {} ({} positions) is smaller than "
                        "inference chunk length {}, quarantining.").format(
                            source.name, source.size, self.chunk_len)
                    self.logger.warning(msg)
                    self._quarantine_sample(source)
                    continue

                self.logger.debug(
                    "Chunking pileup data into {} columns with overlap "
                    "of {}.".format(self.chunk_len, self.chunk_overlap))
                chunks = source.chunks(
                    chunk_len=self.chunk_len, overlap=self.chunk_overlap)
            self.logger.debug("Pileup for {} is of width {}".format(
                source.name, source.size))
            all_data.extend(chunks)

        return all_data


def create_samples(args):
    """Load samples from file."""
    raise NotImplementedError(
        'Creation of unlabelled samples is currently disabled')


def _labelled_samples_worker(args, region):
    logger = medaka.common.get_named_logger('PrepWork')
    logger.info("Processing region {}.".format(region))
    ls = medaka.labels.label_schemes[args.label_scheme]()
    data_gen = SampleGenerator(
        args.bam, region, args.model, truth_bam=args.truth,
        label_scheme=ls, truth_haplotag=args.truth_haplotag,
        chunk_len=args.chunk_len, chunk_overlap=args.chunk_ovlp)

    return list(data_gen.samples), region


def create_labelled_samples(args):
    """Entry point for creation of training (labelled) samples."""
    logger = medaka.common.get_named_logger('Prepare')
    if args.chunk_ovlp >= args.chunk_len:
        raise ValueError(
            'chunk_ovlp {} is not smaller than chunk_len {}'.format(
                args.chunk_ovlp, args.chunk_len))
    regions = medaka.common.get_regions(args.bam, args.regions)
    reg_str = '\n'.join(['\t\t\t{}'.format(r) for r in regions])
    logger.info('Got regions:\n{}'.format(reg_str))

    no_data = False
    with medaka.datastore.DataStore(args.output, 'w') as ds:
        # write feature options to file
        logger.info("Writing meta data to file.")
        with medaka.datastore.DataStore(args.model) as model:
            model_meta = model.metadata
        ds.metadata.update(model_meta)
        # TODO: this parallelism would be better in
        # `SampleGenerator.bams_to_training_samples` since training
        # alignments are usually chunked.
        with concurrent.futures.ProcessPoolExecutor(max_workers=args.threads) \
                as executor:
            # break up overly long chunks
            MAX_SIZE = int(1e6)
            regions = itertools.chain(*(r.split(MAX_SIZE) for r in regions))
            futures = [
                executor.submit(_labelled_samples_worker, args, reg)
                for reg in regions]
            for fut in concurrent.futures.as_completed(futures):
                if fut.exception() is None:
                    samples, region = fut.result()
                    logger.info(
                        "Writing {} samples for region {}".format(
                            len(samples), region))
                    for sample in samples:
                        ds.write_sample(sample)
                else:
                    logger.info(fut.exception())
                    logger.info(fut.result())
                fut._result = None  # python issue 27144
        no_data = ds.n_samples == 0

    if no_data:
        logger.critical(
            "Warning: No training data was written to file, "
            "deleting output.")
        os.remove(args.output)<|MERGE_RESOLUTION|>--- conflicted
+++ resolved
@@ -364,15 +364,8 @@
 
         :param truth_bam: .bam file of truth aligned to ref to generate labels.
         :param bam: input .bam file.
-<<<<<<< HEAD
-        :param region: `medaka.common.Region` obj. the reference will be
-            parsed.
-        :param label_scheme: a `LabelScheme` determining required network
-            outputs.
-=======
         :param region: `medaka.common.Region` instance for region to process.
         :param label_scheme: a `LabelScheme` describing network outputs.
->>>>>>> cc2ac9e2
         :param truth_haplotag: two letter tag name used for grouping truth
             labels by haplotype.
 
