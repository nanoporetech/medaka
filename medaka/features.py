--- conflicted
+++ resolved
@@ -339,11 +339,7 @@
             sample = Sample(ref_name=region.ref_name, features=feature_array,
                             labels=None, ref_seq=ref_array,
                             positions=positions, label_probs=None)
-<<<<<<< HEAD
             logging.info('Processed {} (median depth {})'.format(sample.name, np.median(depth_array)))
-=======
-            logging.info('Processed {} (median depth {}) (in python)'.format(encode_sample_name(sample), np.median(depth_array)))
->>>>>>> 622bd9b1
 
             return sample
 
