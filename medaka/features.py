from collections import defaultdict, Counter, OrderedDict
import concurrent.futures
from copy import copy, deepcopy
import inspect
import itertools
from functools import partial
from multiprocessing import Pool
import os
import sys
from timeit import default_timer as now

from Bio import SeqIO
import numpy as np
import pysam

#TODO: from medaka import common
from medaka.common import (yield_compressed_pairs, Sample, lengths_to_rle, rle,
                           Region, decoding, encoding, get_regions, _gap_,
                           _alphabet_, get_pairs, get_pairs_with_hp_len,
                           seq_to_hp_lens, get_named_logger)
from medaka.datastore import DataStore
from medaka.labels import TruthAlignment
import libmedaka


def pileup_counts(region, bam, dtype_prefixes=None, region_split=100000, workers=4):
    """Create pileup counts feature array for region.

    :param region: `Region` object
    :param bam: .bam file with alignments.
    :param dtype_prefixes: prefixes for query names which to separate counts.
        If `None` (or of length 1), counts are not split.

    :returns: pileup counts array, reference positions, insertion postions
    """
    ffi, lib = libmedaka.ffi, libmedaka.lib

    num_dtypes, dtypes = 1, ffi.NULL
    if isinstance(dtype_prefixes, str):
        dtype_prefixes = [dtype_prefixes]
    if dtype_prefixes is not None and len(dtype_prefixes) > 1:
        num_dtypes = len(dtype_prefixes)
        _dtypes = [ffi.new("char[]", d.encode()) for d in dtype_prefixes]
        dtypes = ffi.new("char *[]", _dtypes)

    featlen = lib.featlen

    def _process_region(reg):
        # htslib start is 1-based, Region object is 0-based
        region_str = '{}:{}-{}'.format(reg.ref_name, reg.start + 1, reg.end)

        counts = lib.calculate_pileup(
            region_str.encode(), bam.encode(), num_dtypes, dtypes
        )

        size_sizet = np.dtype(np.uintp).itemsize
        np_counts = np.frombuffer(ffi.buffer(
            counts.counts, size_sizet * counts.n_cols * featlen * num_dtypes),
            dtype=np.uintp
        ).reshape(counts.n_cols, featlen * num_dtypes).copy()

        positions = np.empty(counts.n_cols, dtype=[('major', int), ('minor', int)])
        np.copyto(positions['major'],
            np.frombuffer(ffi.buffer(
            counts.major, size_sizet * counts.n_cols),
            dtype=np.uintp
        ))
        np.copyto(positions['minor'],
            np.frombuffer(ffi.buffer(
            counts.minor, size_sizet * counts.n_cols),
            dtype=np.uintp
        ))

        lib.destroy_plp_data(counts)
        return np_counts, positions

    # split large regions, the chunks are trivially stacked
    regions = region.split(region_split)
    with concurrent.futures.ThreadPoolExecutor(max_workers=workers) as executor:
        results = list(executor.map(_process_region, regions))

    np_counts = np.concatenate([x[0] for x in results])
    positions = np.concatenate([x[1] for x in results])

    # get rid of 'first' counts row for each datatype (counts of alternative bases)
    mask = np.ones(np_counts.shape[1], dtype=bool)
    mask[[x * featlen for x in range(0, num_dtypes)]] = False
    np_counts = np_counts[:, mask]

    return np_counts, positions


class FeatureEncoder(object):
    _ref_modes_ = ['onehot', 'base_length', 'index', None]
    _norm_modes_ = ['total', 'fwd_rev', None]


    def __init__(self, ref_mode:str=None, max_hp_len:int=10,
                 log_min:int=None, normalise:str='total', with_depth:bool=False,
                 consensus_as_ref:bool=False, is_compressed:bool=True, dtypes=('',)):
        """Class to support multiple feature encodings

        :param ref_mode: str, how to represent the reference.
        :param max_hp_len: int, longest homopolymer run which can be represented, longer runs will be truncated.
        :param log_min: int, take log10 of counts/fractions and set zeros to 10**log_min.
        :param normalise: str, how to normalise the data.
        :param with_depth: bool, whether to include a feature describing the total depth.
        :param consensus_as_ref: bool, whether to use a naive max-count consensus instead of the reference.
        :param is_compressed: bool, whether to use HP compression. If false, treat as uncompressed.
        :param dtypes: iterable of str, read id prefixes of distinct data types that should be counted separately.

        """
        self.ref_mode = ref_mode
        self.consensus_as_ref = consensus_as_ref
        self.max_hp_len = max_hp_len
        self.log_min = log_min
        self.normalise = normalise
        self.feature_dtype = np.float32 if (self.normalise is not None or self.log_min is not None) else np.uint64
        self.with_depth = with_depth
        self.is_compressed = is_compressed
<<<<<<< HEAD
        self.logger = get_named_logger('Feature')
=======
        self.logger = copy(logging.getLogger(__package__))
        self.logger.name = 'Feature'
>>>>>>> 10b5ecdf
        self.dtypes = dtypes

        if self.ref_mode not in self._ref_modes_:
            raise ValueError('ref_mode={} is not one of {}'.format(self.ref_mode, self._ref_modes_))
        if self.normalise not in self._norm_modes_:
            raise ValueError('normalise={} is not one of {}'.format(self.normalise, self._norm_modes_))

        opts = inspect.signature(FeatureEncoder.__init__).parameters.keys()
        opts = {k:getattr(self, k) for k in opts if k != 'self'}

        read_decoding = []
        for dtype in self.dtypes:
            # set up one-hot encoding of read run lengths for each dtype
            read_decoding += [
                (dtype,) + k
                for k in itertools.product(
                    (True, False), _alphabet_, range(1, max_hp_len + 1)
                )
            ]

            # forward and reverse gaps
            read_decoding += [(dtype, True, None, 1), (dtype, False, None, 1)]

        if self.ref_mode == 'onehot':
            ref_decoding = [('ref', b, l) for b, l in itertools.product(
                alphabet, range(1, max_hp_len + 1))]
            ref_decoding.append(('ref', _gap_, 1))  # gaps
        elif self.ref_mode == 'base_length':
            ref_decoding = ['ref_base', 'ref_length']
            self.ref_base_encoding = {b:i for i, b in enumerate(_alphabet_ + _gap_)}
        elif self.ref_mode == 'index':
            ref_decoding = ['ref_index']
        else:
            ref_decoding = []

        self.decoding = tuple(read_decoding + ref_decoding)
        if self.with_depth:
            self.decoding = self.decoding + ('depth',)
        self.encoding = OrderedDict(((a, i) for i, a in enumerate(self.decoding)))
        self.logger.debug("Creating features with: {}".format(opts))

        self.logger.debug("Label decoding is:\n{}".format('\n'.join(
            '{}: {}'.format(i, x) for i, x in enumerate(self.decoding)
        )))


    def process_ref_seq(self, ref_name, ref_fq):
        """Translate a sequence to RLE or truncated homopolymer form if required.

        :param ref_name: str, name of contig within `ref_fq`.
        :param ref_fq: path to reference fastq, or `SeqIO.index` obj.
        """
        if self.is_compressed:  # get (compressed) rle_encoded HP len from fq
            if ref_fq is None:
                raise ValueError('If homopolymers have been compressed, ref_fq must be provided')
            return get_runs_from_fastq(ref_fq, ref_name)
        elif self.max_hp_len > 1:  # get (uncompressed) hp_lens from fq
            if ref_fq is None:
                raise ValueError('If max_hp_len > 1, ref_fq must be provided')
            if isinstance(ref_fq, str):
                ref_fq = SeqIO.index(ref_fq, 'fastq')
            read = ref_fq[ref_name]
            return seq_to_hp_lens(read.seq)
        else:
            return None


    @property
    def feature_indices(self):
        """Location of feature vector components.

        :returns: dictionary mapping read data type and strand to feature vector
            indices (a list over all bases)

        """
        return {
            (dt, strand):
                [self.encoding[k] for k in self.encoding.keys()
                    if k[0] == dt and strand == k[1]]
                for dt, strand in itertools.product(self.dtypes, (True, False))
        }


    def bam_to_sample_c(self, reads_bam, region):
        """Converts a section of an alignment pileup (as shown
        by e.g. samtools tview) to a base frequency feature array

        :param reads_bam: (sorted indexed) bam with read alignment to reference
        :param region: `Region` object with ref_name, start and end attributes.
        :param start: starting position within reference
        :param end: ending position within reference
        :returns: `Sample` object
        """
        assert self.ref_mode is None
        assert not self.consensus_as_ref
        assert self.max_hp_len == 1
        assert self.log_min is None
        assert self.normalise == 'total' or self.normalise == 'fwd_rev' or self.normalise is None
        assert not self.with_depth
        assert not self.is_compressed

        counts, positions = pileup_counts(region, reads_bam, dtype_prefixes=self.dtypes)
        if len(counts) == 0:
            msg = 'Pileup-feature is zero-length for {} indicating no reads in this region.'.format(region)
            self.logger.warning(msg)
            return Sample(ref_name=region.ref_name, features=None,
                          labels=None, ref_seq=None,
                          positions=positions, label_probs=None)

        # find the position index for parent major position of all minor positions
        minor_inds = np.where(positions['minor'] > 0)
        major_pos_at_minor_inds = positions['major'][minor_inds]
        major_ind_at_minor_inds = np.searchsorted(positions['major'], major_pos_at_minor_inds, side='left')

        depth = np.sum(counts, axis=1)
        depth[minor_inds] = depth[major_ind_at_minor_inds]
        if self.normalise == 'total':
            # normalize counts by total depth at major position, since the
            # counts include deletions this is a count of spanning reads
            feature_array = counts / np.maximum(1, depth).reshape((-1, 1)) # max just to avoid div error
        elif self.normalise == 'fwd_rev':
            # normalize forward and reverse and by dtype
            feature_array = np.empty_like(counts, dtype=float)
            for (dt, is_rev), inds in self.feature_indices.items():
                dt_depth = np.sum(counts[:, inds], axis=1)
                dt_depth[minor_inds] = dt_depth[major_ind_at_minor_inds]
                feature_array[: , inds] = counts[:, inds] / np.maximum(1, dt_depth).reshape((-1, 1)) # max just to avoid div error
        else:
            feature_array = counts

        feature_array = feature_array.astype(self.feature_dtype)

        sample = Sample(ref_name=region.ref_name, features=feature_array,
                        labels=None, ref_seq=None,
                        positions=positions, label_probs=None)

        self.logger.info('Processed {} (median depth {})'.format(sample.name, np.median(depth)))
        return sample


    def bam_to_sample(self, reads_bam, region, reference=None, read_fraction=None, force_py=False):
        """Converts a section of an alignment pileup (as shown
        by e.g. samtools tview) to a base frequency feature array

        :param reads_bam: (sorted indexed) bam with read alignment to reference
        :param region: `Region` object with ref_name, start and end attributes.
        :param reference: reference `.fasta`, should correspond to `bam`.
            Required only for run length encoded references and reads.
        :param read_fraction: fraction of reads to use, if `None` use all.
        :param force_py: bool, if True, force use of python code (rather than c library).
        :returns: `Sample` object
        """

        ref_rle = self.process_ref_seq(region.ref_name, reference)

        # Try to use fast c function if we can, else fall back on this function
        if not force_py and (ref_rle is None and read_fraction is None):
            try:
                return self.bam_to_sample_c(reads_bam, region)
            except Exception as e:
                self.logger.info('Could not process sample with bam_to_sample_c, using python code instead.\n({}).'.format(e))
                pass

        if self.is_compressed:
            aln_to_pairs = partial(yield_compressed_pairs, ref_rle=ref_rle)
        elif self.max_hp_len == 1:
            aln_to_pairs = get_pairs
        else:
            aln_to_pairs = partial(get_pairs_with_hp_len, ref_seq=ref_rle)

        # accumulate data in dicts
        aln_counters = defaultdict(Counter)
        ref_bases = dict()
        with pysam.AlignmentFile(reads_bam, 'rb') as bamfile:
            aln_reads = bamfile.fetch(region.ref_name, region.start, region.end)
            if read_fraction is not None:
                low, high = read_fraction
                np.random.seed((int(now()) * region.start) % 2**32)
                fraction = ((high - low) * np.random.random_sample(1) + low)[0]
                aln_reads = [a for a in aln_reads]
                n_reads = len(aln_reads)
                n_reads_to_keep = max(int(fraction * n_reads), 1)
                replace = n_reads_to_keep > n_reads
                msg = "Resampling (replace {}) from {} to {} ({:.3f}) for {}"
                self.logger.debug(msg.format(replace, n_reads, n_reads_to_keep, fraction, region))
                aln_reads = np.random.choice(aln_reads, n_reads_to_keep, replace=replace)

            start = region.start
            end = region.end
            if start is None:
                start = 0
            if end is None:
                end = float('Inf')

            for aln in aln_reads:
                # get the dtype from the prefix of the query name
                try:
                    dtype = self.dtypes[np.where([aln.query_name.startswith(dt) for dt in self.dtypes])[0][0]]
                except:
                    msg = "Skipping read {} as dtype not in {}"
                    self.logger.info(msg.format(aln.query_name, self.dtypes))
                    continue

                reverse = aln.is_reverse
                pairs = aln_to_pairs(aln)
                ins_count = 0
                for pair in itertools.dropwhile(lambda x: (x.rpos is None)
                                                or (x.rpos < start), pairs):
                    if ((pair.rpos == aln.reference_end - 1) or
                        (pair.rpos is not None and pair.rpos >= end)):
                        break
                    if pair.rpos is None:
                        ins_count += 1
                    else:
                        ins_count = 0
                        current_pos = pair.rpos

                    (aln_counters[(current_pos, ins_count)]
                    [self.encoding[dtype, reverse, pair.qbase, min(pair.qlen, self.max_hp_len)]]) += 1

                    ref_base = pair.rbase.upper() if pair.rbase is not None else '*'
                    ref_bases[(current_pos, ins_count)] = (ref_base, pair.rlen)


            # create feature array
            aln_cols = len(aln_counters)
            feature_len = len(self.encoding)
            feature_array = np.zeros(shape=(aln_cols, feature_len), dtype=self.feature_dtype)
            if self.log_min is not None:
                feature_array.fill(np.nan)
            ref_array = np.empty(shape=(aln_cols), dtype=[('base', int), ('run_length', int)])
            positions = np.empty(aln_cols, dtype=[('major', int),
                                                ('minor', int)])

            if aln_cols == 0:
                msg = 'Pileup-feature is zero-length for {} indicating no reads in this region.'.format(region)
                self.logger.warning(msg)
                return Sample(ref_name=region.ref_name, features=None,
                              labels=None, ref_seq=None,
                              positions=positions, label_probs=None)

            depth_array = np.empty(shape=(aln_cols), dtype=int)

            # keep track of which features are for fwd/rev reads of each dtype
            inds_by_type = self.feature_indices

            #TODO: refactor so common combinations of options can be handled as in C-function
            for i, ((pos, counts), (_, (ref_base, ref_len))) in \
                    enumerate(zip(sorted(aln_counters.items()),
                                sorted(ref_bases.items()))):
                positions[i] = pos
                ref_array[i] = (encoding[ref_base], ref_len)
                for j in counts.keys():
                    feature_array[i, j] = counts[j]

                if self.consensus_as_ref:
                    cons_i = np.argmax(feature_array[i])
                    cons_is_reverse, cons_base, cons_length = self.decoding[cons_i]
                    ref_base = cons_base if cons_base is not None else _gap_
                    ref_len = cons_length

                if positions[i]['minor'] == 0:
                    major_depth = sum(counts.values())
                    # get the depth of each fwd and rev dtype
                    major_depths_by_type = {t: sum((counts[i] for i in inds_by_type[t])) for t in inds_by_type}
                    assert sum(major_depths_by_type.values()) == major_depth

                if self.normalise is not None:
                    if self.normalise == 'total':
                        feature_array[i, :] /= max(major_depth, 1)
                    elif self.normalise == 'fwd_rev':
                        # normalize fwd and reverse seperately for each dtype
                        for dt, inds in inds_by_type.items():
                            feature_array[i, inds] /= max(major_depths_by_type[dt], 1)

                depth_array[i] = major_depth

                if self.with_depth:
                    feature_array[i, self.encoding['depth']] = depth_array[i]

                if self.log_min is not None:  # counts/proportions and depth will be normalised
                    # when we take log of probs, make it easier for network by keeping all log of
                    # probs positive. add self.log_min to any log probs so they are positive,
                    # if self.log_min is 10, we can cope with depth up to 10**9
                    feature_array[i, :] = np.log10(feature_array[i, :],
                                                   out=feature_array[i, :])
                    feature_array[i, :] += self.log_min
                    feature_array[i, :] = np.nan_to_num(feature_array[i, :], copy=False)

                if self.ref_mode == 'onehot':
                    feature_array[i, self.encoding[('ref', str(ref_base), int(ref_len))]] = 1
                elif self.ref_mode == 'base_length':
                    feature_array[i, self.encoding['ref_base']] = self.ref_base_encoding[ref_base]
                    feature_array[i, self.encoding['ref_length']] = ref_len
                elif self.ref_mode == 'index':
                    # index of count which ref would contribute to were it a read
                    feature_array[i, self.encoding['ref_index']] = self.encoding[(False, min(ref_len, self.max_hp_len), ref_base)]

            sample = Sample(ref_name=region.ref_name, features=feature_array,
                            labels=None, ref_seq=ref_array,
                            positions=positions, label_probs=None)
            self.logger.info('Processed {} (median depth {})'.format(sample.name, np.median(depth_array)))

            return sample


    def bams_to_training_samples(self, truth_bam, bam, region, reference=None, read_fraction=None):
        """Prepare training data chunks.

        :param truth_bam: .bam file of truth aligned to ref to generate labels.
        :param bam: input .bam file.
        :param region: `Region` obj.
            the reference will be parsed.
        :param reference: reference `.fasta`, should correspond to `bam`.

        :returns: tuple of `Sample` objects (one item for each input bam) for
            each chunk.

        .. note:: Chunks might be missing if `truth_bam` is provided and
            regions with multiple mappings were encountered.

        """
        ref_rle = self.process_ref_seq(region.ref_name, reference)

        # filter truth alignments to restrict ourselves to regions of the ref where the truth
        # in unambiguous
        alignments = TruthAlignment.bam_to_alignments(truth_bam, region.ref_name, start=region.start, end=region.end)
        filtered_alignments = TruthAlignment.filter_alignments(alignments, start=region.start, end=region.end)
        if len(filtered_alignments) == 0:
            self.logger.info("Filtering removed all alignments of truth to ref from {}.".format(region))

        samples = []
        for aln in filtered_alignments:
            mock_compr = self.max_hp_len > 1 and not self.is_compressed
            truth_pos, truth_labels = aln.get_positions_and_labels(ref_compr_rle=ref_rle, mock_compr=mock_compr,
                                                                   is_compressed=self.is_compressed, rle_dtype=True)
            sample = self.bam_to_sample(bam, Region(region.ref_name, aln.start, aln.end), ref_rle, read_fraction=read_fraction)
            # Create labels according to positions in pileup
            pad = (encoding[_gap_], 1) if len(truth_labels.dtype) > 0 else encoding[_gap_]
            padder = itertools.repeat(pad)
            position_to_label = defaultdict(padder.__next__,
                                            zip([tuple(p) for p in truth_pos],
                                                [a for a in truth_labels]))
            padded_labels = np.fromiter((position_to_label[tuple(p)] for p in sample.positions),
                                            dtype=truth_labels.dtype, count=len(sample.positions))

            sample = sample._asdict()
            sample['labels'] = padded_labels
            samples.append(Sample(**sample))
        return tuple(samples)


def alphabet_filter(sample_gen, alphabet=None, filter_labels=True, filter_ref_seq=True):
    """Skip chunks in which labels and/or ref_seq contain bases not in `alphabet`.

    :param sample_gen: generator of `Sample` named tuples.
    :param alphabet: set of str of allowed bases. If None, automatically generated from decoding.
    :param filter_labels: bool, whether to filter on labels.
    :param filter_ref_seq: bool, whether to filter on ref_seq.

    :yields: `Sample` named tuples.
    """
    if alphabet is None:
        alphabet = set([c for c in _alphabet_ + _gap_])
    logger = get_named_logger('AlphaFilter')
    logger.debug("alphabet: {}".format(alphabet))

    alphabet = set([encoding[c] for c in alphabet])

    def _find_bad_bases(s, field, alphabet):
        seq_rle = getattr(s, field)
        bases = set(np.unique(seq_rle['base']))
        if not bases.issubset(alphabet):
            diff = [decoding[i] for i in bases - alphabet]
            msg = "Skipping {}:{}-{} ({} bases) due to {} {}"
            pos = s.positions
            logger.info(msg.format(s.ref_name, pos['major'][0], pos['major'][-1],
                                   len(pos), field, diff))
            return True

    for s in sample_gen:
        if filter_labels and s.labels is not None and _find_bad_bases(s, 'labels', alphabet):
            continue
        if filter_ref_seq and s.ref_seq is not None and _find_bad_bases(s, 'ref_seq', alphabet):
            continue
        yield s


class SampleGenerator(object):

    def __init__(self, bam, region, model, rle_ref=None, truth_bam=None, read_fraction=None, chunk_len=1000, chunk_overlap=200):
        """Generate chunked inference (or training) samples.

        :param bam: `.bam` containing alignments from which to generate samples.
        :param region: a `Region` for which to generate samples.
        :param model: a medaka model.
        :param truth_bam: a `.bam` containing alignment of truth sequence to
            `reference` sequence. Required only for creating training chunks.
        :param reference: reference `.fasta`, should correspond to `bam`.

        """
        self.logger = get_named_logger("Sampler")
        self.sample_type = "training" if truth_bam is not None else "consensus"
        self.logger.info("Initializing sampler for {} or region {}.".format(self.sample_type, region))
        with DataStore(model) as ds:
            self.fencoder_args = ds.meta['medaka_features_kwargs']
        self.fencoder = FeatureEncoder(**self.fencoder_args)

        self.bam = bam
        self.region = region
        self.model = model
        self.rle_ref = rle_ref
        self.truth_bam = truth_bam
        self.read_fraction = read_fraction
        self.chunk_len = chunk_len
        self.chunk_overlap = chunk_overlap
        self._source = None # the base data to be chunked

        #TODO: check reference has been given if model/feature encoder requires it


    def _fill_features(self):
        if self._source is None:
            t0 = now()
            if self.truth_bam is not None:
                self._source = self.fencoder.bams_to_training_samples(
                    self.truth_bam, self.bam, self.region, self.rle_ref,
                    self.read_fraction)
            else:
                self._source = self.fencoder.bam_to_sample(
                    self.bam, self.region, self.rle_ref, self.read_fraction)
                self._source = (self._source,) # wrap to be the same as above
            t1 = now()
            self.logger.info("Took {:.2f}s to make features.".format(t1-t0))

    @property
    def n_samples(self):
        """The approximate number of samples that will be yielded by `.samples`."""
        self._fill_features()
        return 1 + sum(s.size // (self.chunk_len - self.chunk_overlap) for s in self._source)


    @property
    def samples(self):
        """Iterator over chunked samples."""
        self._fill_features()
        for source in self._source:
            if source.is_empty:
                continue
            if source.size < self.chunk_len:
                msg = "Region {} ({} positions) is smaller than inference chunk length {}.".format(
                    source.name, source.size, self.chunk_len)
                self.logger.warning(msg)
                continue

            self.logger.debug(
                "Chunking pileup data into {} columns with overlap of {}.".format(
                self.chunk_len, self.chunk_overlap))
            chunks = source.chunks(chunk_len=self.chunk_len, overlap=self.chunk_overlap)
            yield from alphabet_filter(chunks)


    def training_samples(self, max_label_len):
        """Iterator of (feature, label) pairs for training."""
        self.logger.info("Maxlabellen: {}".format(max_label_len))
        if self.truth_bam is None:
            raise ValueError("Cannot iterate over training pairs when truth bam has not been given.""")
        label_encoding, label_decoding = get_label_encoding(max_label_len)
        for s in self.samples:
            if s.labels is None: # this shouldn't happen
                raise ValueError("Cannot train without labels.")
            x = s.features
            # labels can either be unicode strings or (base, length) integer tuples
            if isinstance(s.labels[0], np.unicode):
                y = np.fromiter(
                    (label_encoding[l[:min(max_label_len, len(l))]] for l in s.labels),
                    dtype=int, count=len(s.labels))
            else:
                y = np.fromiter(
                    (label_encoding[tuple((l['base'], min(max_label_len, l['run_length'])))]
                        for l in s.labels),
                    dtype=int, count=len(s.labels))
            y = y.reshape(y.shape + (1,))
            yield x, y


def get_label_encoding(max_label_len):
    """Get label encodings for a given maximum label length.

    :param max_label_len: int, maximum label length.

    :returns: (label_encoding, label_decoding_strs)
        label_encoding: {(int encoded base, int run length): int label encoding}.
        label_decoding_strs: list of str of label decodings.

    >>> get_label_encoding(2)
    ({(5, 1): 0,
      (5, 2): 1,
      (6, 1): 2,
      (6, 2): 3,
      (7, 1): 4,
      (7, 2): 5,
      (8, 1): 6,
      (8, 2): 7,
      (0, 1): 8,
      },
      ['A', 'AA', 'C', 'CC', 'G', 'GG', 'T', 'TT', '*']
    )

    """
    encoded_bases = [encoding[b] for b in _alphabet_]
    label_decoding = [(b, l) for b, l in itertools.product(
        encoded_bases, range(1, max_label_len + 1))]
    label_decoding.append((encoding[_gap_], 1))  # gaps
    label_encoding = {t: i for i, t in enumerate(label_decoding)}
    label_decoding_strs = [l * decoding[b] for (b,l) in label_decoding]
    return label_encoding, label_decoding_strs


def create_samples(args):
    raise NotImplementedError('Creation of unlabelled samples is currently disabled')


def _labelled_samples_worker(args, region):
    logger = get_named_logger('PrepWork')
    logger.info("Processing region {}.".format(region))
    data_gen = SampleGenerator(
        args.bam, region, args.model, args.rle_ref, truth_bam = args.truth,
        read_fraction=args.read_fraction, chunk_len=args.chunk_len, chunk_overlap=args.chunk_ovlp)
    return list(data_gen.samples), region, deepcopy(data_gen.fencoder_args), deepcopy(data_gen.fencoder.decoding)


def create_labelled_samples(args):
    logger = get_named_logger('Prepare')
    regions = get_regions(args.bam, args.regions)
    reg_str = '\n'.join(['\t\t\t{}'.format(r) for r in regions])
    logger.info('Got regions:\n{}'.format(reg_str))

    labels_counter = Counter()

    no_data = False
    with DataStore(args.output, 'w') as ds:
        # write feature options to file
        logger.info("Writing meta data to file.")
        with DataStore(args.model) as model:
            meta = { k: model.meta[k] for k in ('medaka_features_kwargs', 'medaka_feature_decoding')}
        ds.update_meta(meta)
        # TODO: this parallelism would be better in `SampleGenerator.bams_to_training_samples`
        #       since training alignments are usually chunked.
        with concurrent.futures.ProcessPoolExecutor(max_workers=args.threads) as executor:
            futures = [executor.submit(_labelled_samples_worker, args, reg) for reg in regions]
            for fut in concurrent.futures.as_completed(futures):
                if fut.exception() is None:
                    samples, region, fencoder_args, fencoder_decoder = fut.result()
                    logger.info("Writing {} samples for region {}".format(len(samples), region))
                    for sample in samples:
                        ds.write_sample(sample)
        no_data = ds.n_samples == 0

    if no_data:
        logger.critical("Warning: No training data was written to file, deleting output.")
        os.remove(args.output)


# read / reference fasta / fastq compression
_scores_ = '!"#$%&\'()*+,-./0123456789:;<=>?@ABCDEFGHIJKLMNOPQRSTUVWXYZ[\]^_`abcdefghijklmnopqrstuvwxyz{|}~'


def get_runs_from_fastq(fastq, ref_name):
    """Get run length encoding of a read.
    :param fastq: str, path to fastq file or `SeqIO.index` object.
    :param ref_name: str, name of read with fastq.
    :returns: structured `numpy.ndarray` with dtype=[('start', int), ('length', int)].
    """
    if isinstance(fastq, str):
        fastq = SeqIO.index(fastq, 'fastq')
    read = fastq[ref_name]
    lengths = read.letter_annotations['phred_quality']
    return lengths_to_rle(lengths)


def compress_seq(read):
    """Compress homopolymers within a basecall, encoding their lengths in qscores.

    :param read: `Bio.SeqRecord.SeqRecord` object
    :returns: (str read.description,
               str compressed sequence,
               str qscores,
               structured array with fields `start`, `length`, and `value`).
    """
    seq_array = np.fromiter(read.seq, dtype='U1', count=len(read.seq))
    runs = rle(seq_array, low_mem=True)
    compressed_seq = ''.join(runs['value'])
    # we can only encode up to a homopolymer length 93
    # if we want to the score decoding in pysam to correspond to counts
    # (we could get to 94 if we make score zero correspond to count 1).
    is_too_long = runs['length'] >= len(_scores_)
    if np.any(is_too_long):
        logger.warning('Some homopolymers in {} are longer than the longest supported length\n'.format(read.name))
        inds = np.where(is_too_long)
        runs['length'][inds] = len(_scores_) - 1
    compressed_scores = ''.join([ _scores_[run['length']] for run in runs])
    return read.description, compressed_seq, compressed_scores, runs


def compress(args):
    if args.output is None:
        fh = sys.stdout
    else:
        fh = open(args.output, 'w')

    formats = {'a': 'fasta', 'q': 'fastq'}
    if args.input[-1] not in formats:
        msg='Could not guess file format of {}, rename to .f(ast)a/.f(ast)q'
        raise KeyError(msg.format(args.input))

    reads = SeqIO.parse(args.input, formats[args.input[-1]])
    if args.threads > 1:
        pool = Pool(args.threads)
        compressed = pool.imap(compress_seq, reads)
    else:
        compressed = (compress_seq(r) for r in reads)

    t0 = now()
    for description, compressed_seq, compressed_scores, runs in compressed:
        fh.write('@{}\n{}\n'.format(description, compressed_seq))
        fh.write('{}\n{}\n'.format('+', compressed_scores))
    t1 = now()
    logger.info('Compressing {} took {:.3f}s.'.format(args.input, t1 - t0))

    if args.output is not None:
        fh.close()
<|MERGE_RESOLUTION|>--- conflicted
+++ resolved
@@ -118,12 +118,7 @@
         self.feature_dtype = np.float32 if (self.normalise is not None or self.log_min is not None) else np.uint64
         self.with_depth = with_depth
         self.is_compressed = is_compressed
-<<<<<<< HEAD
         self.logger = get_named_logger('Feature')
-=======
-        self.logger = copy(logging.getLogger(__package__))
-        self.logger.name = 'Feature'
->>>>>>> 10b5ecdf
         self.dtypes = dtypes
 
         if self.ref_mode not in self._ref_modes_:
