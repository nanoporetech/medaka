--- conflicted
+++ resolved
@@ -24,56 +24,6 @@
 import medaka.vcf
 
 
-<<<<<<< HEAD
-=======
-# TODO: should revisit this
-# commented models are deprecated and remove from repo
-model_store = resource_filename(__package__, 'data')
-allowed_models = [
-    ## r9 consensus
-    # 'r941_min_fast_g303',
-    # 'r941_min_high_g303',
-    'r941_min_high_g330',
-    'r941_min_high_g344',
-    'r941_min_high_g351',
-    'r941_min_high_g360',
-    # 'r941_prom_fast_g303',
-    # 'r941_prom_high_g303',
-    'r941_prom_high_g330',
-    'r941_prom_high_g344',
-    'r941_prom_high_g351',
-    'r941_prom_high_g360',
-    ## rle consensus
-    'r941_min_high_g340_rle',
-    ## r10 consensus
-    # 'r10_min_high_g303',
-    # 'r10_min_high_g340',
-    'r103_min_high_g345',
-    'r103_min_high_g360',
-    'r103_prom_high_g360',
-    ## snp and variant
-    # 'r941_prom_snp_g303',
-    # 'r941_prom_variant_g303',
-    'r941_prom_snp_g322',
-    'r941_prom_variant_g322',
-    'r103_prom_snp_g3210',
-    'r103_prom_variant_g3210',
-]
-default_consensus_model = 'r941_min_high_g351'
-default_snp_model = 'r941_prom_snp_g322'
-default_variant_model = 'r941_prom_variant_g322'
-for m in (default_consensus_model, default_snp_model, default_variant_model):
-    if m not in allowed_models:
-        raise ValueError(
-            "'{}' is listed as a default model but is not an allowed model.".format(
-                m))
-model_dict = {
-    k:os.path.join(model_store, '{}_model.hdf5'.format(k))
-    for k in allowed_models
-}
-
-
->>>>>>> 647e6f9a
 class ResolveModel(argparse.Action):
     """Resolve model filename or ID into filename"""
     def __init__(
