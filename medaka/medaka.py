import argparse
import logging
import numpy as np
import yaml

from medaka.inference import train, predict
from medaka.stitch import stitch
from medaka.common import write_yaml_data
from medaka.features import choose_feature_func, compress


def _consensus_feat():
    """Parser with arguments common to generating consensus features from alignments."""

    parser = argparse.ArgumentParser(
        formatter_class=argparse.ArgumentDefaultsHelpFormatter,
        description='Consensus features arguments.',
        add_help=False)

    parser.set_defaults(func=choose_feature_func)
    parser.add_argument('bam', help='Input alignments.')
    parser.add_argument('--ref_fastq', help='Input reference fastq (optional, if in doubt, do not provide).', default=None)
    parser.add_argument('-r', '--regions', nargs='+', default=None, type=str, help='Regions in samtools format.')
    parser.add_argument('-t', '--threads', type=int, default=1, help='Number of threads for parallel execution.')
    parser.add_argument('--chunk_len', type=int, default=10000, help='Chunk length of samples.')
    parser.add_argument('--chunk_ovlp', type=int, default=1000, help='Overlap of chunks.')
    parser.add_argument('--read_fraction', type=float, help='Fraction of reads to keep',
                         nargs=2, metavar=('lower', 'upper'))
    return parser


def _train_feat():
    """Parser with arguments for generating training features from alignments."""

    parser = argparse.ArgumentParser(
        formatter_class=argparse.ArgumentDefaultsHelpFormatter,
        description='Consensus features arguments.',
        add_help=False)

    parser.add_argument('output', help='Output features file.')
    parser.add_argument('-T', '--truth', help='Bam of truth aligned to ref to create features for training.')
    parser.add_argument('--batch_size', type=int, default=None, help='Write training batches rather than samples')
    parser.add_argument('--max_label_len', type=int, default=10, help='Max label length (only used if writing batches).')
    parser.add_argument('-m', '--model', help='Create features expected by this model (.yml or .hdf)')
    return parser


def _predict():
    """Parser with arguments for running consensus."""

    parser = argparse.ArgumentParser(
        formatter_class=argparse.ArgumentDefaultsHelpFormatter,
        description='Consensus.',
        add_help=False)

    parser.set_defaults(func=predict)
    parser.add_argument('model', help='Model .hdf file from training.')
    parser.add_argument('--model_yml', help='Model yml containing label encoding and model options, required only if training ended prematurely.')
    parser.add_argument('--output_fasta', default='consensus_chunks.fa', help='Consensus sequence output fasta file.')
    parser.add_argument('--output_probs', default=None, help='Consensus probabilities output hdf file.')
    parser.add_argument('--batch_size', type=int, default=5, help='Prediction batch size.')

    return parser


def main():
    logging.basicConfig(format='[%(asctime)s - %(name)s] %(message)s', datefmt='%H:%M:%S', level=logging.INFO)
    parser = argparse.ArgumentParser('medaka', formatter_class=argparse.ArgumentDefaultsHelpFormatter)
    subparsers = parser.add_subparsers(title='subcommands', description='valid commands', help='additional help', dest='command')
    subparsers.required = True


    pparser = subparsers.add_parser('compress', help='Compress basecalls / draft assemblies.',
                                    formatter_class=argparse.ArgumentDefaultsHelpFormatter)
    pparser.set_defaults(func=compress)
    pparser.add_argument('input', help='.fasta/fastq file.')
    pparser.add_argument('-o', '--output', default=None, help='Output file, default it stdout.')
    pparser.add_argument('-t', '--threads', type=int, default=1, help='Number of threads for parallel execution.')

    fparser = subparsers.add_parser('features', help='Create features for inference.',
                                    parents=[_consensus_feat(), _train_feat()],
                                    formatter_class=argparse.ArgumentDefaultsHelpFormatter)

    tparser = subparsers.add_parser('train', help='Train a model from features.',
                                    formatter_class=argparse.ArgumentDefaultsHelpFormatter)
    tparser.set_defaults(func=train)
    tparser.add_argument('features', nargs='+', help='Path for training data.')
    tparser.add_argument('--train_name', type=str, default='keras_train', help='Name for training run.')
    tparser.add_argument('--model', help='Model definition and initial weights .hdf, or .yml with kwargs to build model.')
    tparser.add_argument('--max_label_len', type=int, default=1, help='Maximum label length.')
    tparser.add_argument('--epochs', type=int, default=5000, help='Maximum number of trainig epochs.')
    tparser.add_argument('--validation_split', type=float, default=0.2, help='Fraction of data to validate on.')
    tparser.add_argument('--batch_size', type=int, default=200, help='Training batch size.')
    tparser.add_argument('--max_samples', type=int, default=np.inf, help='Only train on max_samples.')
    tparser.add_argument('--balanced_weights', action='store_true', help='Balance label weights.')

<<<<<<< HEAD
    cparser = subparsers.add_parser('consensus', help='Run inference from a trained model.')
    cparser.set_defaults(func=predict)
    cparser.add_argument('model', help='Model .hdf file from training.')
    cparser.add_argument('reference', help='Reference (draft) sequence .fasta.')
    cparser.add_argument('--model_yml', help='Model yml containing label encoding and model options, required only if training ended prematurely.')
    cparser.add_argument('--output_prefix', default='consensus_chunks', help='Consensus sequence output fasta file.')
    cparser.add_argument('--output_probs', default=None, help='Consensus probabilities output hdf file.')
    cparser.add_argument('--start', default=0, type=int, help='Reference position at which to start, only used with --alignments.')
    cparser.add_argument('--end', default=None, type=int, help='Reference position at which to end, only used with --alignments.')
    cparser.add_argument('--overlap', default=10000, type=int, help='Overlap of neighbouring samples in pileup columns.')
    cparser.add_argument('--sample_length', type=int, default=50000, help='Number of pileup columns in each consensus sample.')
    ingroup = cparser.add_mutually_exclusive_group(required=True)
    ingroup.add_argument('--pileup', help='Pileup input data (saved with prepare)')
    ingroup.add_argument('--features', nargs='+', help='Pregenerated features (saved with --output_features option).')
    ingroup.add_argument('--alignments', help='Input alignments, reference fasta and reference name (within fasta).', nargs=3,
                         metavar=('reads.bam', 'ref.fasta', 'ref_name'))
    cparser.add_argument('--batch_size', type=int, default=5, help='Prediction batch size.')
    cparser.add_argument('--ref_names', nargs='+', help='Only load these references from pregenerated features.', default=None)

    sparser = subparsers.add_parser('stitch', help='Stitch basecalled chunks together.')
=======
    cparser = subparsers.add_parser('consensus', help='Run inference from a trained model and alignments.',
                                    parents=[_consensus_feat(), _predict()],
                                    formatter_class=argparse.ArgumentDefaultsHelpFormatter)

    cfparser = subparsers.add_parser('consensus_from_features', help='Run inference from a trained model on existing features.',
                                    parents=[_predict()],
                                    formatter_class=argparse.ArgumentDefaultsHelpFormatter)
    cfparser.add_argument('--features', nargs='+', help='Pregenerated features (saved with --output_features option).')
    cfparser.add_argument('--ref_names', nargs='+', help='Only load these references from pregenerated features.', default=None)


    sparser = subparsers.add_parser('stitch', help='Stitch basecalled chunks together.',
                                    formatter_class=argparse.ArgumentDefaultsHelpFormatter)
>>>>>>> 622bd9b1
    sparser.set_defaults(func=stitch)
    sparser.add_argument('inputs', nargs='+', help='Consensus sequence (.fasta) or probabilities (.hdf) files.')
    sparser.add_argument('output', help='Output .fasta.', default='consensus.fasta')
    sparser.add_argument('--ref_names', nargs='+', help='Limit stitching to these reference names', default=None)
    sparser.add_argument('--model_yml', help='Model yml containing label encoding, required only if consensus ended prematurely.')

    fparser = subparsers.add_parser('fix', help='Add data to a hdf file.')
    fparser.set_defaults(func=fix)
    fparser.add_argument('hdfs', nargs='+', help='hdf files to add data to.')
    fparser.add_argument('yml', help='yml file containing data to add.')

    args = parser.parse_args()
    args.func(args)

def fix(args):
    with open(args.yml) as fh:
        yml_str = fh.read()
    d = yaml.load(yml_str)
    for hdf in args.hdfs:
        write_yaml_data(hdf, d)


if __name__ == '__main__':
    main()<|MERGE_RESOLUTION|>--- conflicted
+++ resolved
@@ -94,28 +94,6 @@
     tparser.add_argument('--max_samples', type=int, default=np.inf, help='Only train on max_samples.')
     tparser.add_argument('--balanced_weights', action='store_true', help='Balance label weights.')
 
-<<<<<<< HEAD
-    cparser = subparsers.add_parser('consensus', help='Run inference from a trained model.')
-    cparser.set_defaults(func=predict)
-    cparser.add_argument('model', help='Model .hdf file from training.')
-    cparser.add_argument('reference', help='Reference (draft) sequence .fasta.')
-    cparser.add_argument('--model_yml', help='Model yml containing label encoding and model options, required only if training ended prematurely.')
-    cparser.add_argument('--output_prefix', default='consensus_chunks', help='Consensus sequence output fasta file.')
-    cparser.add_argument('--output_probs', default=None, help='Consensus probabilities output hdf file.')
-    cparser.add_argument('--start', default=0, type=int, help='Reference position at which to start, only used with --alignments.')
-    cparser.add_argument('--end', default=None, type=int, help='Reference position at which to end, only used with --alignments.')
-    cparser.add_argument('--overlap', default=10000, type=int, help='Overlap of neighbouring samples in pileup columns.')
-    cparser.add_argument('--sample_length', type=int, default=50000, help='Number of pileup columns in each consensus sample.')
-    ingroup = cparser.add_mutually_exclusive_group(required=True)
-    ingroup.add_argument('--pileup', help='Pileup input data (saved with prepare)')
-    ingroup.add_argument('--features', nargs='+', help='Pregenerated features (saved with --output_features option).')
-    ingroup.add_argument('--alignments', help='Input alignments, reference fasta and reference name (within fasta).', nargs=3,
-                         metavar=('reads.bam', 'ref.fasta', 'ref_name'))
-    cparser.add_argument('--batch_size', type=int, default=5, help='Prediction batch size.')
-    cparser.add_argument('--ref_names', nargs='+', help='Only load these references from pregenerated features.', default=None)
-
-    sparser = subparsers.add_parser('stitch', help='Stitch basecalled chunks together.')
-=======
     cparser = subparsers.add_parser('consensus', help='Run inference from a trained model and alignments.',
                                     parents=[_consensus_feat(), _predict()],
                                     formatter_class=argparse.ArgumentDefaultsHelpFormatter)
@@ -129,7 +107,6 @@
 
     sparser = subparsers.add_parser('stitch', help='Stitch basecalled chunks together.',
                                     formatter_class=argparse.ArgumentDefaultsHelpFormatter)
->>>>>>> 622bd9b1
     sparser.set_defaults(func=stitch)
     sparser.add_argument('inputs', nargs='+', help='Consensus sequence (.fasta) or probabilities (.hdf) files.')
     sparser.add_argument('output', help='Output .fasta.', default='consensus.fasta')
